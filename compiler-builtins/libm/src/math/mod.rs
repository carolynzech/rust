--- conflicted
+++ resolved
@@ -6,11 +6,8 @@
     };
 }
 
-<<<<<<< HEAD
 mod acos;
-=======
 mod ceil;
->>>>>>> 5a19e912
 mod ceilf;
 mod cosf;
 mod exp;
@@ -43,6 +40,7 @@
 mod truncf;
 
 // Use separated imports instead of {}-grouped imports for easier merging.
+pub use self::acos::acos;
 pub use self::ceil::ceil;
 pub use self::ceilf::ceilf;
 pub use self::cosf::cosf;
@@ -75,19 +73,9 @@
 pub use self::trunc::trunc;
 pub use self::truncf::truncf;
 
-<<<<<<< HEAD
-pub use self::{
-    acos::acos, ceilf::ceilf, expf::expf, fabs::fabs, fabsf::fabsf, floor::floor, floorf::floorf,
-    fmodf::fmodf, hypot::hypot, hypotf::hypotf, log::log, log10::log10, log10f::log10f,
-    log1p::log1p, log1pf::log1pf, log2::log2, log2f::log2f, logf::logf, powf::powf, round::round,
-    roundf::roundf, scalbn::scalbn, scalbnf::scalbnf, sqrt::sqrt, sqrtf::sqrtf, trunc::trunc,
-    truncf::truncf,
-};
-=======
 mod k_cosf;
 mod k_sinf;
 mod rem_pio2_large;
 mod rem_pio2f;
->>>>>>> 5a19e912
 
 use self::{k_cosf::k_cosf, k_sinf::k_sinf, rem_pio2_large::rem_pio2_large, rem_pio2f::rem_pio2f};