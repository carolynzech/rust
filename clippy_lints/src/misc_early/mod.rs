mod builtin_type_shadow;
mod double_neg;
mod literal_suffix;
mod mixed_case_hex_literals;
mod redundant_pattern;
mod unneeded_field_pattern;
mod unneeded_wildcard_pattern;
mod zero_prefixed_literal;

use clippy_utils::diagnostics::span_lint;
use clippy_utils::source::snippet_opt;
use rustc_ast::ast::{Expr, ExprKind, Generics, Lit, LitFloatType, LitIntType, LitKind, NodeId, Pat, PatKind};
use rustc_ast::visit::FnKind;
use rustc_data_structures::fx::FxHashMap;
use rustc_lint::{EarlyContext, EarlyLintPass};
use rustc_middle::lint::in_external_macro;
use rustc_session::{declare_lint_pass, declare_tool_lint};
use rustc_span::source_map::Span;

declare_clippy_lint! {
    /// ### What it does
    /// Checks for structure field patterns bound to wildcards.
    ///
    /// ### Why is this bad?
    /// Using `..` instead is shorter and leaves the focus on
    /// the fields that are actually bound.
    ///
    /// ### Example
    /// ```rust
    /// # struct Foo {
    /// #     a: i32,
    /// #     b: i32,
    /// #     c: i32,
    /// # }
    /// let f = Foo { a: 0, b: 0, c: 0 };
    ///
    /// // Bad
    /// match f {
    ///     Foo { a: _, b: 0, .. } => {},
    ///     Foo { a: _, b: _, c: _ } => {},
    /// }
    ///
    /// // Good
    /// match f {
    ///     Foo { b: 0, .. } => {},
    ///     Foo { .. } => {},
    /// }
    /// ```
    #[clippy::version = "pre 1.29.0"]
    pub UNNEEDED_FIELD_PATTERN,
    restriction,
    "struct fields bound to a wildcard instead of using `..`"
}

declare_clippy_lint! {
    /// ### What it does
    /// Checks for function arguments having the similar names
    /// differing by an underscore.
    ///
    /// ### Why is this bad?
    /// It affects code readability.
    ///
    /// ### Example
    /// ```rust
    /// // Bad
    /// fn foo(a: i32, _a: i32) {}
    ///
    /// // Good
    /// fn bar(a: i32, _b: i32) {}
    /// ```
    #[clippy::version = "pre 1.29.0"]
    pub DUPLICATE_UNDERSCORE_ARGUMENT,
    style,
    "function arguments having names which only differ by an underscore"
}

declare_clippy_lint! {
    /// ### What it does
    /// Detects expressions of the form `--x`.
    ///
    /// ### Why is this bad?
    /// It can mislead C/C++ programmers to think `x` was
    /// decremented.
    ///
    /// ### Example
    /// ```rust
    /// let mut x = 3;
    /// --x;
    /// ```
    #[clippy::version = "pre 1.29.0"]
    pub DOUBLE_NEG,
    style,
    "`--x`, which is a double negation of `x` and not a pre-decrement as in C/C++"
}

declare_clippy_lint! {
    /// ### What it does
    /// Warns on hexadecimal literals with mixed-case letter
    /// digits.
    ///
    /// ### Why is this bad?
    /// It looks confusing.
    ///
    /// ### Example
    /// ```rust
    /// // Bad
    /// let y = 0x1a9BAcD;
    ///
    /// // Good
    /// let y = 0x1A9BACD;
    /// ```
    #[clippy::version = "pre 1.29.0"]
    pub MIXED_CASE_HEX_LITERALS,
    style,
    "hex literals whose letter digits are not consistently upper- or lowercased"
}

declare_clippy_lint! {
    /// ### What it does
    /// Warns if literal suffixes are not separated by an
    /// underscore.
    /// To enforce unseparated literal suffix style,
    /// see the `separated_literal_suffix` lint.
    ///
    /// ### Why is this bad?
    /// Suffix style should be consistent.
    ///
    /// ### Example
    /// ```rust
    /// // Bad
    /// let y = 123832i32;
    ///
    /// // Good
    /// let y = 123832_i32;
    /// ```
    #[clippy::version = "pre 1.29.0"]
    pub UNSEPARATED_LITERAL_SUFFIX,
    restriction,
    "literals whose suffix is not separated by an underscore"
}

declare_clippy_lint! {
    /// ### What it does
    /// Warns if literal suffixes are separated by an underscore.
    /// To enforce separated literal suffix style,
    /// see the `unseparated_literal_suffix` lint.
    ///
    /// ### Why is this bad?
    /// Suffix style should be consistent.
    ///
    /// ### Example
    /// ```rust
    /// // Bad
    /// let y = 123832_i32;
    ///
    /// // Good
    /// let y = 123832i32;
    /// ```
<<<<<<< HEAD
=======
    #[clippy::version = "1.58.0"]
>>>>>>> 8536647e
    pub SEPARATED_LITERAL_SUFFIX,
    restriction,
    "literals whose suffix is separated by an underscore"
}

declare_clippy_lint! {
    /// ### What it does
    /// Warns if an integral constant literal starts with `0`.
    ///
    /// ### Why is this bad?
    /// In some languages (including the infamous C language
    /// and most of its
    /// family), this marks an octal constant. In Rust however, this is a decimal
    /// constant. This could
    /// be confusing for both the writer and a reader of the constant.
    ///
    /// ### Example
    ///
    /// In Rust:
    /// ```rust
    /// fn main() {
    ///     let a = 0123;
    ///     println!("{}", a);
    /// }
    /// ```
    ///
    /// prints `123`, while in C:
    ///
    /// ```c
    /// #include <stdio.h>
    ///
    /// int main() {
    ///     int a = 0123;
    ///     printf("%d\n", a);
    /// }
    /// ```
    ///
    /// prints `83` (as `83 == 0o123` while `123 == 0o173`).
    #[clippy::version = "pre 1.29.0"]
    pub ZERO_PREFIXED_LITERAL,
    complexity,
    "integer literals starting with `0`"
}

declare_clippy_lint! {
    /// ### What it does
    /// Warns if a generic shadows a built-in type.
    ///
    /// ### Why is this bad?
    /// This gives surprising type errors.
    ///
    /// ### Example
    ///
    /// ```ignore
    /// impl<u32> Foo<u32> {
    ///     fn impl_func(&self) -> u32 {
    ///         42
    ///     }
    /// }
    /// ```
    #[clippy::version = "pre 1.29.0"]
    pub BUILTIN_TYPE_SHADOW,
    style,
    "shadowing a builtin type"
}

declare_clippy_lint! {
    /// ### What it does
    /// Checks for patterns in the form `name @ _`.
    ///
    /// ### Why is this bad?
    /// It's almost always more readable to just use direct
    /// bindings.
    ///
    /// ### Example
    /// ```rust
    /// # let v = Some("abc");
    ///
    /// // Bad
    /// match v {
    ///     Some(x) => (),
    ///     y @ _ => (),
    /// }
    ///
    /// // Good
    /// match v {
    ///     Some(x) => (),
    ///     y => (),
    /// }
    /// ```
    #[clippy::version = "pre 1.29.0"]
    pub REDUNDANT_PATTERN,
    style,
    "using `name @ _` in a pattern"
}

declare_clippy_lint! {
    /// ### What it does
    /// Checks for tuple patterns with a wildcard
    /// pattern (`_`) is next to a rest pattern (`..`).
    ///
    /// _NOTE_: While `_, ..` means there is at least one element left, `..`
    /// means there are 0 or more elements left. This can make a difference
    /// when refactoring, but shouldn't result in errors in the refactored code,
    /// since the wildcard pattern isn't used anyway.
    /// ### Why is this bad?
    /// The wildcard pattern is unneeded as the rest pattern
    /// can match that element as well.
    ///
    /// ### Example
    /// ```rust
    /// # struct TupleStruct(u32, u32, u32);
    /// # let t = TupleStruct(1, 2, 3);
    /// // Bad
    /// match t {
    ///     TupleStruct(0, .., _) => (),
    ///     _ => (),
    /// }
    ///
    /// // Good
    /// match t {
    ///     TupleStruct(0, ..) => (),
    ///     _ => (),
    /// }
    /// ```
    #[clippy::version = "1.40.0"]
    pub UNNEEDED_WILDCARD_PATTERN,
    complexity,
    "tuple patterns with a wildcard pattern (`_`) is next to a rest pattern (`..`)"
}

declare_lint_pass!(MiscEarlyLints => [
    UNNEEDED_FIELD_PATTERN,
    DUPLICATE_UNDERSCORE_ARGUMENT,
    DOUBLE_NEG,
    MIXED_CASE_HEX_LITERALS,
    UNSEPARATED_LITERAL_SUFFIX,
    SEPARATED_LITERAL_SUFFIX,
    ZERO_PREFIXED_LITERAL,
    BUILTIN_TYPE_SHADOW,
    REDUNDANT_PATTERN,
    UNNEEDED_WILDCARD_PATTERN,
]);

impl EarlyLintPass for MiscEarlyLints {
    fn check_generics(&mut self, cx: &EarlyContext<'_>, gen: &Generics) {
        for param in &gen.params {
            builtin_type_shadow::check(cx, param);
        }
    }

    fn check_pat(&mut self, cx: &EarlyContext<'_>, pat: &Pat) {
        unneeded_field_pattern::check(cx, pat);
        redundant_pattern::check(cx, pat);
        unneeded_wildcard_pattern::check(cx, pat);
    }

    fn check_fn(&mut self, cx: &EarlyContext<'_>, fn_kind: FnKind<'_>, _: Span, _: NodeId) {
        let mut registered_names: FxHashMap<String, Span> = FxHashMap::default();

        for arg in &fn_kind.decl().inputs {
            if let PatKind::Ident(_, ident, None) = arg.pat.kind {
                let arg_name = ident.to_string();

                if let Some(arg_name) = arg_name.strip_prefix('_') {
                    if let Some(correspondence) = registered_names.get(arg_name) {
                        span_lint(
                            cx,
                            DUPLICATE_UNDERSCORE_ARGUMENT,
                            *correspondence,
                            &format!(
                                "`{}` already exists, having another argument having almost the same \
                                 name makes code comprehension and documentation more difficult",
                                arg_name
                            ),
                        );
                    }
                } else {
                    registered_names.insert(arg_name, arg.pat.span);
                }
            }
        }
    }

    fn check_expr(&mut self, cx: &EarlyContext<'_>, expr: &Expr) {
        if in_external_macro(cx.sess, expr.span) {
            return;
        }

        if let ExprKind::Lit(ref lit) = expr.kind {
            MiscEarlyLints::check_lit(cx, lit);
        }
        double_neg::check(cx, expr);
    }
}

impl MiscEarlyLints {
    fn check_lit(cx: &EarlyContext<'_>, lit: &Lit) {
        // We test if first character in snippet is a number, because the snippet could be an expansion
        // from a built-in macro like `line!()` or a proc-macro like `#[wasm_bindgen]`.
        // Note that this check also covers special case that `line!()` is eagerly expanded by compiler.
        // See <https://github.com/rust-lang/rust-clippy/issues/4507> for a regression.
        // FIXME: Find a better way to detect those cases.
        let lit_snip = match snippet_opt(cx, lit.span) {
            Some(snip) if snip.chars().next().map_or(false, |c| c.is_digit(10)) => snip,
            _ => return,
        };

        if let LitKind::Int(value, lit_int_type) = lit.kind {
            let suffix = match lit_int_type {
                LitIntType::Signed(ty) => ty.name_str(),
                LitIntType::Unsigned(ty) => ty.name_str(),
                LitIntType::Unsuffixed => "",
            };
            literal_suffix::check(cx, lit, &lit_snip, suffix, "integer");
            if lit_snip.starts_with("0x") {
                mixed_case_hex_literals::check(cx, lit, suffix, &lit_snip);
            } else if lit_snip.starts_with("0b") || lit_snip.starts_with("0o") {
                // nothing to do
            } else if value != 0 && lit_snip.starts_with('0') {
                zero_prefixed_literal::check(cx, lit, &lit_snip);
            }
        } else if let LitKind::Float(_, LitFloatType::Suffixed(float_ty)) = lit.kind {
            let suffix = float_ty.name_str();
            literal_suffix::check(cx, lit, &lit_snip, suffix, "float");
        }
    }
}<|MERGE_RESOLUTION|>--- conflicted
+++ resolved
@@ -156,10 +156,7 @@
     /// // Good
     /// let y = 123832i32;
     /// ```
-<<<<<<< HEAD
-=======
     #[clippy::version = "1.58.0"]
->>>>>>> 8536647e
     pub SEPARATED_LITERAL_SUFFIX,
     restriction,
     "literals whose suffix is separated by an underscore"
