--- conflicted
+++ resolved
@@ -373,15 +373,9 @@
         .rust_target_features()
         .iter()
         .filter(|(_, gate, _)| gate.in_cfg())
-<<<<<<< HEAD
-        .filter_map(|&(feature, gate, _)| {
-            if sess.is_nightly_build() || allow_unstable || gate.requires_nightly().is_none() {
-                Some(feature)
-=======
         .filter_map(|(feature, gate, _)| {
             if sess.is_nightly_build() || allow_unstable || gate.requires_nightly().is_none() {
                 Some(*feature)
->>>>>>> 6bc1fe1c
             } else {
                 None
             }
@@ -724,11 +718,7 @@
                         }
                         Some((_, stability, _)) => {
                             if let Err(reason) =
-<<<<<<< HEAD
-                                stability.compute_toggleability(&sess.target).allow_toggle()
-=======
                                 stability.toggle_allowed(&sess.target, enable_disable == '+')
->>>>>>> 6bc1fe1c
                             {
                                 sess.dcx().emit_warn(ForbiddenCTargetFeature { feature, reason });
                             } else if stability.requires_nightly().is_some() {
