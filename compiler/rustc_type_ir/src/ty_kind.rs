--- conflicted
+++ resolved
@@ -514,11 +514,7 @@
     /// For example, if this is a projection of `<T as StreamingIterator>::Item<'a>`,
     /// then this function would return a `T: StreamingIterator` trait reference and
     /// `['a]` as the own args.
-<<<<<<< HEAD
-    pub fn trait_ref_and_own_args(self, interner: I) -> (TraitRef<I>, I::GenericArgsSlice) {
-=======
     pub fn trait_ref_and_own_args(self, interner: I) -> (TraitRef<I>, I::OwnItemArgs) {
->>>>>>> 6579ed89
         debug_assert_eq!(self.kind(interner), AliasTyKind::Projection);
         interner.trait_ref_and_own_args_for_alias(self.def_id, self.args)
     }
@@ -565,13 +561,8 @@
 impl<I: Interner> DebugWithInfcx<I> for AliasTy<I> {
     fn fmt<Infcx: InferCtxtLike<Interner = I>>(
         this: WithInfcx<'_, Infcx, &Self>,
-<<<<<<< HEAD
-        f: &mut core::fmt::Formatter<'_>,
-    ) -> core::fmt::Result {
-=======
         f: &mut fmt::Formatter<'_>,
     ) -> fmt::Result {
->>>>>>> 6579ed89
         f.debug_struct("AliasTy")
             .field("args", &this.map(|data| data.args))
             .field("def_id", &this.data.def_id)
