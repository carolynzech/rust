//! Lowers the AST to the HIR.
//!
//! Since the AST and HIR are fairly similar, this is mostly a simple procedure,
//! much like a fold. Where lowering involves a bit more work things get more
//! interesting and there are some invariants you should know about. These mostly
//! concern spans and IDs.
//!
//! Spans are assigned to AST nodes during parsing and then are modified during
//! expansion to indicate the origin of a node and the process it went through
//! being expanded. IDs are assigned to AST nodes just before lowering.
//!
//! For the simpler lowering steps, IDs and spans should be preserved. Unlike
//! expansion we do not preserve the process of lowering in the spans, so spans
//! should not be modified here. When creating a new node (as opposed to
//! "folding" an existing one), create a new ID using `next_id()`.
//!
//! You must ensure that IDs are unique. That means that you should only use the
//! ID from an AST node in a single HIR node (you can assume that AST node-IDs
//! are unique). Every new node must have a unique ID. Avoid cloning HIR nodes.
//! If you do, you must then set the new node's ID to a fresh one.
//!
//! Spans are used for error messages and for tools to map semantics back to
//! source code. It is therefore not as important with spans as IDs to be strict
//! about use (you can't break the compiler by screwing up a span). Obviously, a
//! HIR node can only have a single span. But multiple nodes can have the same
//! span and spans don't need to be kept in order, etc. Where code is preserved
//! by lowering, it should have the same span as in the AST. Where HIR nodes are
//! new it is probably best to give a span for the whole AST node being lowered.
//! All nodes should have real spans; don't use dummy spans. Tools are likely to
//! get confused if the spans from leaf AST nodes occur in multiple places
//! in the HIR, especially for multiple identifiers.

#![allow(internal_features)]
#![feature(rustdoc_internals)]
#![doc(rust_logo)]
#![feature(assert_matches)]
#![feature(box_patterns)]
#![feature(let_chains)]

#[macro_use]
extern crate tracing;

use crate::errors::{AssocTyParentheses, AssocTyParenthesesSub, MisplacedImplTrait};

use rustc_ast::node_id::NodeMap;
use rustc_ast::ptr::P;
use rustc_ast::{self as ast, *};
use rustc_ast_pretty::pprust;
use rustc_data_structures::captures::Captures;
use rustc_data_structures::fingerprint::Fingerprint;
use rustc_data_structures::sorted_map::SortedMap;
use rustc_data_structures::stable_hasher::{HashStable, StableHasher};
use rustc_data_structures::sync::Lrc;
use rustc_errors::{DiagCtxt, DiagnosticArgFromDisplay, StashKey};
use rustc_hir as hir;
use rustc_hir::def::{DefKind, LifetimeRes, Namespace, PartialRes, PerNS, Res};
use rustc_hir::def_id::{LocalDefId, LocalDefIdMap, CRATE_DEF_ID, LOCAL_CRATE};
use rustc_hir::{ConstArg, GenericArg, ItemLocalMap, ParamName, TraitCandidate};
use rustc_index::{Idx, IndexSlice, IndexVec};
use rustc_middle::span_bug;
use rustc_middle::ty::{ResolverAstLowering, TyCtxt};
use rustc_session::parse::{add_feature_diagnostics, feature_err};
use rustc_span::symbol::{kw, sym, Ident, Symbol};
use rustc_span::{DesugaringKind, Span, DUMMY_SP};
use smallvec::{smallvec, SmallVec};
use std::collections::hash_map::Entry;
use thin_vec::ThinVec;

macro_rules! arena_vec {
    ($this:expr; $($x:expr),*) => (
        $this.arena.alloc_from_iter([$($x),*])
    );
}

mod asm;
mod block;
mod delegation;
mod errors;
mod expr;
mod format;
mod index;
mod item;
mod lifetime_collector;
mod pat;
mod path;

rustc_fluent_macro::fluent_messages! { "../messages.ftl" }

struct LoweringContext<'a, 'hir> {
    tcx: TyCtxt<'hir>,
    resolver: &'a mut ResolverAstLowering,

    /// Used to allocate HIR nodes.
    arena: &'hir hir::Arena<'hir>,

    /// Bodies inside the owner being lowered.
    bodies: Vec<(hir::ItemLocalId, &'hir hir::Body<'hir>)>,
    /// Attributes inside the owner being lowered.
    attrs: SortedMap<hir::ItemLocalId, &'hir [Attribute]>,
    /// Collect items that were created by lowering the current owner.
    children: Vec<(LocalDefId, hir::MaybeOwner<'hir>)>,

    coroutine_kind: Option<hir::CoroutineKind>,

    /// When inside an `async` context, this is the `HirId` of the
    /// `task_context` local bound to the resume argument of the coroutine.
    task_context: Option<hir::HirId>,

    /// Used to get the current `fn`'s def span to point to when using `await`
    /// outside of an `async fn`.
    current_item: Option<Span>,

    catch_scope: Option<NodeId>,
    loop_scope: Option<NodeId>,
    is_in_loop_condition: bool,
    is_in_trait_impl: bool,
    is_in_dyn_type: bool,

    current_hir_id_owner: hir::OwnerId,
    item_local_id_counter: hir::ItemLocalId,
    trait_map: ItemLocalMap<Box<[TraitCandidate]>>,

    impl_trait_defs: Vec<hir::GenericParam<'hir>>,
    impl_trait_bounds: Vec<hir::WherePredicate<'hir>>,

    /// NodeIds that are lowered inside the current HIR owner.
    node_id_to_local_id: NodeMap<hir::ItemLocalId>,

    allow_try_trait: Lrc<[Symbol]>,
    allow_gen_future: Lrc<[Symbol]>,
    allow_async_iterator: Lrc<[Symbol]>,
    allow_for_await: Lrc<[Symbol]>,
    allow_async_fn_traits: Lrc<[Symbol]>,

    /// Mapping from generics `def_id`s to TAIT generics `def_id`s.
    /// For each captured lifetime (e.g., 'a), we create a new lifetime parameter that is a generic
    /// defined on the TAIT, so we have type Foo<'a1> = ... and we establish a mapping in this
    /// field from the original parameter 'a to the new parameter 'a1.
    generics_def_id_map: Vec<LocalDefIdMap<LocalDefId>>,

    host_param_id: Option<LocalDefId>,
}

impl<'a, 'hir> LoweringContext<'a, 'hir> {
    fn new(tcx: TyCtxt<'hir>, resolver: &'a mut ResolverAstLowering) -> Self {
        Self {
            // Pseudo-globals.
            tcx,
            resolver: resolver,
            arena: tcx.hir_arena,

            // HirId handling.
            bodies: Vec::new(),
            attrs: SortedMap::default(),
            children: Vec::default(),
            current_hir_id_owner: hir::CRATE_OWNER_ID,
            item_local_id_counter: hir::ItemLocalId::new(0),
            node_id_to_local_id: Default::default(),
            trait_map: Default::default(),

            // Lowering state.
            catch_scope: None,
            loop_scope: None,
            is_in_loop_condition: false,
            is_in_trait_impl: false,
            is_in_dyn_type: false,
            coroutine_kind: None,
            task_context: None,
            current_item: None,
            impl_trait_defs: Vec::new(),
            impl_trait_bounds: Vec::new(),
            allow_try_trait: [sym::try_trait_v2, sym::yeet_desugar_details].into(),
            allow_gen_future: if tcx.features().async_fn_track_caller {
                [sym::gen_future, sym::closure_track_caller].into()
            } else {
                [sym::gen_future].into()
            },
            allow_for_await: [sym::async_iterator].into(),
            allow_async_fn_traits: [sym::async_fn_traits].into(),
            // FIXME(gen_blocks): how does `closure_track_caller`/`async_fn_track_caller`
            // interact with `gen`/`async gen` blocks
            allow_async_iterator: [sym::gen_future, sym::async_iterator].into(),
            generics_def_id_map: Default::default(),
            host_param_id: None,
        }
    }

    pub(crate) fn dcx(&self) -> &'hir DiagCtxt {
        self.tcx.dcx()
    }
}

trait ResolverAstLoweringExt {
    fn legacy_const_generic_args(&self, expr: &Expr) -> Option<Vec<usize>>;
    fn get_partial_res(&self, id: NodeId) -> Option<PartialRes>;
    fn get_import_res(&self, id: NodeId) -> PerNS<Option<Res<NodeId>>>;
    fn get_label_res(&self, id: NodeId) -> Option<NodeId>;
    fn get_lifetime_res(&self, id: NodeId) -> Option<LifetimeRes>;
    fn take_extra_lifetime_params(&mut self, id: NodeId) -> Vec<(Ident, NodeId, LifetimeRes)>;
}

impl ResolverAstLoweringExt for ResolverAstLowering {
    fn legacy_const_generic_args(&self, expr: &Expr) -> Option<Vec<usize>> {
        if let ExprKind::Path(None, path) = &expr.kind {
            // Don't perform legacy const generics rewriting if the path already
            // has generic arguments.
            if path.segments.last().unwrap().args.is_some() {
                return None;
            }

            if let Res::Def(DefKind::Fn, def_id) = self.partial_res_map.get(&expr.id)?.full_res()? {
                // We only support cross-crate argument rewriting. Uses
                // within the same crate should be updated to use the new
                // const generics style.
                if def_id.is_local() {
                    return None;
                }

                if let Some(v) = self.legacy_const_generic_args.get(&def_id) {
                    return v.clone();
                }
            }
        }

        None
    }

    /// Obtains resolution for a `NodeId` with a single resolution.
    fn get_partial_res(&self, id: NodeId) -> Option<PartialRes> {
        self.partial_res_map.get(&id).copied()
    }

    /// Obtains per-namespace resolutions for `use` statement with the given `NodeId`.
    fn get_import_res(&self, id: NodeId) -> PerNS<Option<Res<NodeId>>> {
        self.import_res_map.get(&id).copied().unwrap_or_default()
    }

    /// Obtains resolution for a label with the given `NodeId`.
    fn get_label_res(&self, id: NodeId) -> Option<NodeId> {
        self.label_res_map.get(&id).copied()
    }

    /// Obtains resolution for a lifetime with the given `NodeId`.
    fn get_lifetime_res(&self, id: NodeId) -> Option<LifetimeRes> {
        self.lifetimes_res_map.get(&id).copied()
    }

    /// Obtain the list of lifetimes parameters to add to an item.
    ///
    /// Extra lifetime parameters should only be added in places that can appear
    /// as a `binder` in `LifetimeRes`.
    ///
    /// The extra lifetimes that appear from the parenthesized `Fn`-trait desugaring
    /// should appear at the enclosing `PolyTraitRef`.
    fn take_extra_lifetime_params(&mut self, id: NodeId) -> Vec<(Ident, NodeId, LifetimeRes)> {
        self.extra_lifetime_params_map.remove(&id).unwrap_or_default()
    }
}

/// Context of `impl Trait` in code, which determines whether it is allowed in an HIR subtree,
/// and if so, what meaning it has.
#[derive(Debug, Copy, Clone, PartialEq, Eq)]
enum ImplTraitContext {
    /// Treat `impl Trait` as shorthand for a new universal generic parameter.
    /// Example: `fn foo(x: impl Debug)`, where `impl Debug` is conceptually
    /// equivalent to a fresh universal parameter like `fn foo<T: Debug>(x: T)`.
    ///
    /// Newly generated parameters should be inserted into the given `Vec`.
    Universal,

    /// Treat `impl Trait` as shorthand for a new opaque type.
    /// Example: `fn foo() -> impl Debug`, where `impl Debug` is conceptually
    /// equivalent to a new opaque type like `type T = impl Debug; fn foo() -> T`.
    ///
    ReturnPositionOpaqueTy {
        /// Origin: Either OpaqueTyOrigin::FnReturn or OpaqueTyOrigin::AsyncFn,
        origin: hir::OpaqueTyOrigin,
        fn_kind: FnDeclKind,
    },
    /// Impl trait in type aliases.
    TypeAliasesOpaqueTy { in_assoc_ty: bool },
    /// `impl Trait` is unstably accepted in this position.
    FeatureGated(ImplTraitPosition, Symbol),
    /// `impl Trait` is not accepted in this position.
    Disallowed(ImplTraitPosition),
}

/// Position in which `impl Trait` is disallowed.
#[derive(Debug, Copy, Clone, PartialEq, Eq)]
enum ImplTraitPosition {
    Path,
    Variable,
    Trait,
    Bound,
    Generic,
    ExternFnParam,
    ClosureParam,
    PointerParam,
    FnTraitParam,
    ExternFnReturn,
    ClosureReturn,
    PointerReturn,
    FnTraitReturn,
    GenericDefault,
    ConstTy,
    StaticTy,
    AssocTy,
    FieldTy,
    Cast,
    ImplSelf,
    OffsetOf,
}

impl std::fmt::Display for ImplTraitPosition {
    fn fmt(&self, f: &mut std::fmt::Formatter<'_>) -> std::fmt::Result {
        let name = match self {
            ImplTraitPosition::Path => "paths",
            ImplTraitPosition::Variable => "the type of variable bindings",
            ImplTraitPosition::Trait => "traits",
            ImplTraitPosition::Bound => "bounds",
            ImplTraitPosition::Generic => "generics",
            ImplTraitPosition::ExternFnParam => "`extern fn` parameters",
            ImplTraitPosition::ClosureParam => "closure parameters",
            ImplTraitPosition::PointerParam => "`fn` pointer parameters",
            ImplTraitPosition::FnTraitParam => "the parameters of `Fn` trait bounds",
            ImplTraitPosition::ExternFnReturn => "`extern fn` return types",
            ImplTraitPosition::ClosureReturn => "closure return types",
            ImplTraitPosition::PointerReturn => "`fn` pointer return types",
            ImplTraitPosition::FnTraitReturn => "the return type of `Fn` trait bounds",
            ImplTraitPosition::GenericDefault => "generic parameter defaults",
            ImplTraitPosition::ConstTy => "const types",
            ImplTraitPosition::StaticTy => "static types",
            ImplTraitPosition::AssocTy => "associated types",
            ImplTraitPosition::FieldTy => "field types",
            ImplTraitPosition::Cast => "cast expression types",
            ImplTraitPosition::ImplSelf => "impl headers",
            ImplTraitPosition::OffsetOf => "`offset_of!` parameters",
        };

        write!(f, "{name}")
    }
}

#[derive(Copy, Clone, Debug, PartialEq, Eq)]
enum FnDeclKind {
    Fn,
    Inherent,
    ExternFn,
    Closure,
    Pointer,
    Trait,
    Impl,
}

#[derive(Copy, Clone)]
enum AstOwner<'a> {
    NonOwner,
    Crate(&'a ast::Crate),
    Item(&'a ast::Item),
    AssocItem(&'a ast::AssocItem, visit::AssocCtxt),
    ForeignItem(&'a ast::ForeignItem),
}

fn index_crate<'a>(
    node_id_to_def_id: &NodeMap<LocalDefId>,
    krate: &'a Crate,
) -> IndexVec<LocalDefId, AstOwner<'a>> {
    let mut indexer = Indexer { node_id_to_def_id, index: IndexVec::new() };
    *indexer.index.ensure_contains_elem(CRATE_DEF_ID, || AstOwner::NonOwner) =
        AstOwner::Crate(krate);
    visit::walk_crate(&mut indexer, krate);
    return indexer.index;

    struct Indexer<'s, 'a> {
        node_id_to_def_id: &'s NodeMap<LocalDefId>,
        index: IndexVec<LocalDefId, AstOwner<'a>>,
    }

    impl<'a> visit::Visitor<'a> for Indexer<'_, 'a> {
        fn visit_attribute(&mut self, _: &'a Attribute) {
            // We do not want to lower expressions that appear in attributes,
            // as they are not accessible to the rest of the HIR.
        }

        fn visit_item(&mut self, item: &'a ast::Item) {
            let def_id = self.node_id_to_def_id[&item.id];
            *self.index.ensure_contains_elem(def_id, || AstOwner::NonOwner) = AstOwner::Item(item);
            visit::walk_item(self, item)
        }

        fn visit_assoc_item(&mut self, item: &'a ast::AssocItem, ctxt: visit::AssocCtxt) {
            let def_id = self.node_id_to_def_id[&item.id];
            *self.index.ensure_contains_elem(def_id, || AstOwner::NonOwner) =
                AstOwner::AssocItem(item, ctxt);
            visit::walk_assoc_item(self, item, ctxt);
        }

        fn visit_foreign_item(&mut self, item: &'a ast::ForeignItem) {
            let def_id = self.node_id_to_def_id[&item.id];
            *self.index.ensure_contains_elem(def_id, || AstOwner::NonOwner) =
                AstOwner::ForeignItem(item);
            visit::walk_foreign_item(self, item);
        }
    }
}

/// Compute the hash for the HIR of the full crate.
/// This hash will then be part of the crate_hash which is stored in the metadata.
fn compute_hir_hash(
    tcx: TyCtxt<'_>,
    owners: &IndexSlice<LocalDefId, hir::MaybeOwner<'_>>,
) -> Fingerprint {
    let mut hir_body_nodes: Vec<_> = owners
        .iter_enumerated()
        .filter_map(|(def_id, info)| {
            let info = info.as_owner()?;
            let def_path_hash = tcx.hir().def_path_hash(def_id);
            Some((def_path_hash, info))
        })
        .collect();
    hir_body_nodes.sort_unstable_by_key(|bn| bn.0);

    tcx.with_stable_hashing_context(|mut hcx| {
        let mut stable_hasher = StableHasher::new();
        hir_body_nodes.hash_stable(&mut hcx, &mut stable_hasher);
        stable_hasher.finish()
    })
}

pub fn lower_to_hir(tcx: TyCtxt<'_>, (): ()) -> hir::Crate<'_> {
    let sess = tcx.sess;
    // Queries that borrow `resolver_for_lowering`.
    tcx.ensure_with_value().output_filenames(());
    tcx.ensure_with_value().early_lint_checks(());
    tcx.ensure_with_value().debugger_visualizers(LOCAL_CRATE);
    tcx.ensure_with_value().get_lang_items(());
    let (mut resolver, krate) = tcx.resolver_for_lowering(()).steal();

    let ast_index = index_crate(&resolver.node_id_to_def_id, &krate);
    let mut owners = IndexVec::from_fn_n(
        |_| hir::MaybeOwner::Phantom,
        tcx.definitions_untracked().def_index_count(),
    );

    for def_id in ast_index.indices() {
        item::ItemLowerer {
            tcx,
            resolver: &mut resolver,
            ast_index: &ast_index,
            owners: &mut owners,
        }
        .lower_node(def_id);
    }

    // Drop AST to free memory
    drop(ast_index);
    sess.time("drop_ast", || drop(krate));

    // Don't hash unless necessary, because it's expensive.
    let opt_hir_hash =
        if tcx.needs_crate_hash() { Some(compute_hir_hash(tcx, &owners)) } else { None };
    hir::Crate { owners, opt_hir_hash }
}

#[derive(Copy, Clone, PartialEq, Debug)]
enum ParamMode {
    /// Any path in a type context.
    Explicit,
    /// Path in a type definition, where the anonymous lifetime `'_` is not allowed.
    ExplicitNamed,
    /// The `module::Type` in `module::Type::method` in an expression.
    Optional,
}

enum ParenthesizedGenericArgs {
    ParenSugar,
    Err,
}

impl<'a, 'hir> LoweringContext<'a, 'hir> {
    fn create_def(
        &mut self,
        parent: LocalDefId,
        node_id: ast::NodeId,
        name: Symbol,
        def_kind: DefKind,
        span: Span,
    ) -> LocalDefId {
        debug_assert_ne!(node_id, ast::DUMMY_NODE_ID);
        assert!(
            self.opt_local_def_id(node_id).is_none(),
            "adding a def'n for node-id {:?} and def kind {:?} but a previous def'n exists: {:?}",
            node_id,
            def_kind,
            self.tcx.hir().def_key(self.local_def_id(node_id)),
        );

        let def_id = self.tcx.at(span).create_def(parent, name, def_kind).def_id();

        debug!("create_def: def_id_to_node_id[{:?}] <-> {:?}", def_id, node_id);
        self.resolver.node_id_to_def_id.insert(node_id, def_id);

        def_id
    }

    fn next_node_id(&mut self) -> NodeId {
        let start = self.resolver.next_node_id;
        let next = start.as_u32().checked_add(1).expect("input too large; ran out of NodeIds");
        self.resolver.next_node_id = ast::NodeId::from_u32(next);
        start
    }

    /// Given the id of some node in the AST, finds the `LocalDefId` associated with it by the name
    /// resolver (if any).
    fn orig_opt_local_def_id(&self, node: NodeId) -> Option<LocalDefId> {
        self.resolver.node_id_to_def_id.get(&node).copied()
    }

    /// Given the id of some node in the AST, finds the `LocalDefId` associated with it by the name
    /// resolver (if any), after applying any remapping from `get_remapped_def_id`.
    ///
    /// For example, in a function like `fn foo<'a>(x: &'a u32)`,
    /// invoking with the id from the `ast::Lifetime` node found inside
    /// the `&'a u32` type would return the `LocalDefId` of the
    /// `'a` parameter declared on `foo`.
    ///
    /// This function also applies remapping from `get_remapped_def_id`.
    /// These are used when synthesizing opaque types from `-> impl Trait` return types and so forth.
    /// For example, in a function like `fn foo<'a>() -> impl Debug + 'a`,
    /// we would create an opaque type `type FooReturn<'a1> = impl Debug + 'a1`.
    /// When lowering the `Debug + 'a` bounds, we add a remapping to map `'a` to `'a1`.
    fn opt_local_def_id(&self, node: NodeId) -> Option<LocalDefId> {
        self.orig_opt_local_def_id(node).map(|local_def_id| self.get_remapped_def_id(local_def_id))
    }

    fn local_def_id(&self, node: NodeId) -> LocalDefId {
        self.opt_local_def_id(node).unwrap_or_else(|| panic!("no entry for node id: `{node:?}`"))
    }

    /// Get the previously recorded `to` local def id given the `from` local def id, obtained using
    /// `generics_def_id_map` field.
    fn get_remapped_def_id(&self, local_def_id: LocalDefId) -> LocalDefId {
        // `generics_def_id_map` is a stack of mappings. As we go deeper in impl traits nesting we
        // push new mappings, so we first need to get the latest (innermost) mappings, hence `iter().rev()`.
        //
        // Consider:
        //
        // `fn test<'a, 'b>() -> impl Trait<&'a u8, Ty = impl Sized + 'b> {}`
        //
        // We would end with a generics_def_id_map like:
        //
        // `[[fn#'b -> impl_trait#'b], [fn#'b -> impl_sized#'b]]`
        //
        // for the opaque type generated on `impl Sized + 'b`, we want the result to be: impl_sized#'b.
        // So, if we were trying to find first from the start (outermost) would give the wrong result, impl_trait#'b.
        self.generics_def_id_map
            .iter()
            .rev()
            .find_map(|map| map.get(&local_def_id).copied())
            .unwrap_or(local_def_id)
    }

    /// Freshen the `LoweringContext` and ready it to lower a nested item.
    /// The lowered item is registered into `self.children`.
    ///
    /// This function sets up `HirId` lowering infrastructure,
    /// and stashes the shared mutable state to avoid pollution by the closure.
    #[instrument(level = "debug", skip(self, f))]
    fn with_hir_id_owner(
        &mut self,
        owner: NodeId,
        f: impl FnOnce(&mut Self) -> hir::OwnerNode<'hir>,
    ) {
        let def_id = self.local_def_id(owner);

        let current_attrs = std::mem::take(&mut self.attrs);
        let current_bodies = std::mem::take(&mut self.bodies);
        let current_node_ids = std::mem::take(&mut self.node_id_to_local_id);
        let current_trait_map = std::mem::take(&mut self.trait_map);
        let current_owner =
            std::mem::replace(&mut self.current_hir_id_owner, hir::OwnerId { def_id });
        let current_local_counter =
            std::mem::replace(&mut self.item_local_id_counter, hir::ItemLocalId::new(1));
        let current_impl_trait_defs = std::mem::take(&mut self.impl_trait_defs);
        let current_impl_trait_bounds = std::mem::take(&mut self.impl_trait_bounds);

        // Do not reset `next_node_id` and `node_id_to_def_id`:
        // we want `f` to be able to refer to the `LocalDefId`s that the caller created.
        // and the caller to refer to some of the subdefinitions' nodes' `LocalDefId`s.

        // Always allocate the first `HirId` for the owner itself.
        let _old = self.node_id_to_local_id.insert(owner, hir::ItemLocalId::new(0));
        debug_assert_eq!(_old, None);

        let item = f(self);
        debug_assert_eq!(def_id, item.def_id().def_id);
        // `f` should have consumed all the elements in these vectors when constructing `item`.
        debug_assert!(self.impl_trait_defs.is_empty());
        debug_assert!(self.impl_trait_bounds.is_empty());
        let info = self.make_owner_info(item);

        self.attrs = current_attrs;
        self.bodies = current_bodies;
        self.node_id_to_local_id = current_node_ids;
        self.trait_map = current_trait_map;
        self.current_hir_id_owner = current_owner;
        self.item_local_id_counter = current_local_counter;
        self.impl_trait_defs = current_impl_trait_defs;
        self.impl_trait_bounds = current_impl_trait_bounds;

        debug_assert!(!self.children.iter().any(|(id, _)| id == &def_id));
        self.children.push((def_id, hir::MaybeOwner::Owner(info)));
    }

    /// Installs the remapping `remap` in scope while `f` is being executed.
    /// This causes references to the `LocalDefId` keys to be changed to
    /// refer to the values instead.
    ///
    /// The remapping is used when one piece of AST expands to multiple
    /// pieces of HIR. For example, the function `fn foo<'a>(...) -> impl Debug + 'a`,
    /// expands to both a function definition (`foo`) and a TAIT for the return value,
    /// both of which have a lifetime parameter `'a`. The remapping allows us to
    /// rewrite the `'a` in the return value to refer to the
    /// `'a` declared on the TAIT, instead of the function.
    fn with_remapping<R>(
        &mut self,
        remap: LocalDefIdMap<LocalDefId>,
        f: impl FnOnce(&mut Self) -> R,
    ) -> R {
        self.generics_def_id_map.push(remap);
        let res = f(self);
        self.generics_def_id_map.pop();
        res
    }

    fn make_owner_info(&mut self, node: hir::OwnerNode<'hir>) -> &'hir hir::OwnerInfo<'hir> {
        let attrs = std::mem::take(&mut self.attrs);
        let mut bodies = std::mem::take(&mut self.bodies);
        let trait_map = std::mem::take(&mut self.trait_map);

        #[cfg(debug_assertions)]
        for (id, attrs) in attrs.iter() {
            // Verify that we do not store empty slices in the map.
            if attrs.is_empty() {
                panic!("Stored empty attributes for {:?}", id);
            }
        }

        bodies.sort_by_key(|(k, _)| *k);
        let bodies = SortedMap::from_presorted_elements(bodies);

        // Don't hash unless necessary, because it's expensive.
        let (opt_hash_including_bodies, attrs_hash) = if self.tcx.needs_crate_hash() {
            self.tcx.with_stable_hashing_context(|mut hcx| {
                let mut stable_hasher = StableHasher::new();
                node.hash_stable(&mut hcx, &mut stable_hasher);
                // Bodies are stored out of line, so we need to pull them explicitly in the hash.
                bodies.hash_stable(&mut hcx, &mut stable_hasher);
                let h1 = stable_hasher.finish();

                let mut stable_hasher = StableHasher::new();
                attrs.hash_stable(&mut hcx, &mut stable_hasher);
                let h2 = stable_hasher.finish();

                (Some(h1), Some(h2))
            })
        } else {
            (None, None)
        };
        let num_nodes = self.item_local_id_counter.as_usize();
        let (nodes, parenting) = index::index_hir(self.tcx, node, &bodies, num_nodes);
        let nodes = hir::OwnerNodes { opt_hash_including_bodies, nodes, bodies };
        let attrs = hir::AttributeMap { map: attrs, opt_hash: attrs_hash };

        self.arena.alloc(hir::OwnerInfo { nodes, parenting, attrs, trait_map })
    }

    /// This method allocates a new `HirId` for the given `NodeId` and stores it in
    /// the `LoweringContext`'s `NodeId => HirId` map.
    /// Take care not to call this method if the resulting `HirId` is then not
    /// actually used in the HIR, as that would trigger an assertion in the
    /// `HirIdValidator` later on, which makes sure that all `NodeId`s got mapped
    /// properly. Calling the method twice with the same `NodeId` is fine though.
    #[instrument(level = "debug", skip(self), ret)]
    fn lower_node_id(&mut self, ast_node_id: NodeId) -> hir::HirId {
        assert_ne!(ast_node_id, DUMMY_NODE_ID);

        match self.node_id_to_local_id.entry(ast_node_id) {
            Entry::Occupied(o) => {
                hir::HirId { owner: self.current_hir_id_owner, local_id: *o.get() }
            }
            Entry::Vacant(v) => {
                // Generate a new `HirId`.
                let owner = self.current_hir_id_owner;
                let local_id = self.item_local_id_counter;
                let hir_id = hir::HirId { owner, local_id };

                v.insert(local_id);
                self.item_local_id_counter.increment_by(1);

                assert_ne!(local_id, hir::ItemLocalId::new(0));
                if let Some(def_id) = self.opt_local_def_id(ast_node_id) {
                    self.children.push((def_id, hir::MaybeOwner::NonOwner(hir_id)));
                }

                if let Some(traits) = self.resolver.trait_map.remove(&ast_node_id) {
                    self.trait_map.insert(hir_id.local_id, traits.into_boxed_slice());
                }

                hir_id
            }
        }
    }

    /// Generate a new `HirId` without a backing `NodeId`.
    #[instrument(level = "debug", skip(self), ret)]
    fn next_id(&mut self) -> hir::HirId {
        let owner = self.current_hir_id_owner;
        let local_id = self.item_local_id_counter;
        assert_ne!(local_id, hir::ItemLocalId::new(0));
        self.item_local_id_counter.increment_by(1);
        hir::HirId { owner, local_id }
    }

    #[instrument(level = "trace", skip(self))]
    fn lower_res(&mut self, res: Res<NodeId>) -> Res {
        let res: Result<Res, ()> = res.apply_id(|id| {
            let owner = self.current_hir_id_owner;
            let local_id = self.node_id_to_local_id.get(&id).copied().ok_or(())?;
            Ok(hir::HirId { owner, local_id })
        });
        trace!(?res);

        // We may fail to find a HirId when the Res points to a Local from an enclosing HIR owner.
        // This can happen when trying to lower the return type `x` in erroneous code like
        //   async fn foo(x: u8) -> x {}
        // In that case, `x` is lowered as a function parameter, and the return type is lowered as
        // an opaque type as a synthesized HIR owner.
        res.unwrap_or(Res::Err)
    }

    fn expect_full_res(&mut self, id: NodeId) -> Res<NodeId> {
        self.resolver.get_partial_res(id).map_or(Res::Err, |pr| pr.expect_full_res())
    }

    fn lower_import_res(&mut self, id: NodeId, span: Span) -> SmallVec<[Res; 3]> {
        let res = self.resolver.get_import_res(id).present_items();
        let res: SmallVec<_> = res.map(|res| self.lower_res(res)).collect();
        if res.is_empty() {
            self.dcx().span_delayed_bug(span, "no resolution for an import");
            return smallvec![Res::Err];
        }
        res
    }

    fn make_lang_item_qpath(&mut self, lang_item: hir::LangItem, span: Span) -> hir::QPath<'hir> {
        hir::QPath::Resolved(None, self.make_lang_item_path(lang_item, span, None))
    }

    fn make_lang_item_path(
        &mut self,
        lang_item: hir::LangItem,
        span: Span,
        args: Option<&'hir hir::GenericArgs<'hir>>,
    ) -> &'hir hir::Path<'hir> {
        let def_id = self.tcx.require_lang_item(lang_item, Some(span));
        let def_kind = self.tcx.def_kind(def_id);
        let res = Res::Def(def_kind, def_id);
        self.arena.alloc(hir::Path {
            span,
            res,
            segments: self.arena.alloc_from_iter([hir::PathSegment {
                ident: Ident::new(lang_item.name(), span),
                hir_id: self.next_id(),
                res,
                args,
                infer_args: args.is_none(),
            }]),
        })
    }

    /// Reuses the span but adds information like the kind of the desugaring and features that are
    /// allowed inside this span.
    fn mark_span_with_reason(
        &self,
        reason: DesugaringKind,
        span: Span,
        allow_internal_unstable: Option<Lrc<[Symbol]>>,
    ) -> Span {
        self.tcx.with_stable_hashing_context(|hcx| {
            span.mark_with_reason(allow_internal_unstable, reason, self.tcx.sess.edition(), hcx)
        })
    }

    /// Intercept all spans entering HIR.
    /// Mark a span as relative to the current owning item.
    fn lower_span(&self, span: Span) -> Span {
        if self.tcx.sess.opts.incremental.is_some() {
            span.with_parent(Some(self.current_hir_id_owner.def_id))
        } else {
            // Do not make spans relative when not using incremental compilation.
            span
        }
    }

    fn lower_ident(&self, ident: Ident) -> Ident {
        Ident::new(ident.name, self.lower_span(ident.span))
    }

    /// Converts a lifetime into a new generic parameter.
    #[instrument(level = "debug", skip(self))]
    fn lifetime_res_to_generic_param(
        &mut self,
        ident: Ident,
        node_id: NodeId,
        res: LifetimeRes,
        source: hir::GenericParamSource,
    ) -> Option<hir::GenericParam<'hir>> {
        let (name, kind) = match res {
            LifetimeRes::Param { .. } => {
                (hir::ParamName::Plain(ident), hir::LifetimeParamKind::Explicit)
            }
            LifetimeRes::Fresh { param, .. } => {
                // Late resolution delegates to us the creation of the `LocalDefId`.
                let _def_id = self.create_def(
                    self.current_hir_id_owner.def_id,
                    param,
                    kw::UnderscoreLifetime,
                    DefKind::LifetimeParam,
                    ident.span,
                );
                debug!(?_def_id);

                (hir::ParamName::Fresh, hir::LifetimeParamKind::Elided)
            }
            LifetimeRes::Static | LifetimeRes::Error => return None,
            res => panic!(
                "Unexpected lifetime resolution {:?} for {:?} at {:?}",
                res, ident, ident.span
            ),
        };
        let hir_id = self.lower_node_id(node_id);
        let def_id = self.local_def_id(node_id);
        Some(hir::GenericParam {
            hir_id,
            def_id,
            name,
            span: self.lower_span(ident.span),
            pure_wrt_drop: false,
            kind: hir::GenericParamKind::Lifetime { kind },
            colon_span: None,
            source,
        })
    }

    /// Lowers a lifetime binder that defines `generic_params`, returning the corresponding HIR
    /// nodes. The returned list includes any "extra" lifetime parameters that were added by the
    /// name resolver owing to lifetime elision; this also populates the resolver's node-id->def-id
    /// map, so that later calls to `opt_node_id_to_def_id` that refer to these extra lifetime
    /// parameters will be successful.
    #[instrument(level = "debug", skip(self))]
    #[inline]
    fn lower_lifetime_binder(
        &mut self,
        binder: NodeId,
        generic_params: &[GenericParam],
    ) -> &'hir [hir::GenericParam<'hir>] {
        let mut generic_params: Vec<_> = self
            .lower_generic_params_mut(generic_params, hir::GenericParamSource::Binder)
            .collect();
        let extra_lifetimes = self.resolver.take_extra_lifetime_params(binder);
        debug!(?extra_lifetimes);
        generic_params.extend(extra_lifetimes.into_iter().filter_map(|(ident, node_id, res)| {
            self.lifetime_res_to_generic_param(ident, node_id, res, hir::GenericParamSource::Binder)
        }));
        let generic_params = self.arena.alloc_from_iter(generic_params);
        debug!(?generic_params);

        generic_params
    }

    fn with_dyn_type_scope<T>(&mut self, in_scope: bool, f: impl FnOnce(&mut Self) -> T) -> T {
        let was_in_dyn_type = self.is_in_dyn_type;
        self.is_in_dyn_type = in_scope;

        let result = f(self);

        self.is_in_dyn_type = was_in_dyn_type;

        result
    }

    fn with_new_scopes<T>(&mut self, scope_span: Span, f: impl FnOnce(&mut Self) -> T) -> T {
        let current_item = self.current_item;
        self.current_item = Some(scope_span);

        let was_in_loop_condition = self.is_in_loop_condition;
        self.is_in_loop_condition = false;

        let catch_scope = self.catch_scope.take();
        let loop_scope = self.loop_scope.take();
        let ret = f(self);
        self.catch_scope = catch_scope;
        self.loop_scope = loop_scope;

        self.is_in_loop_condition = was_in_loop_condition;

        self.current_item = current_item;

        ret
    }

    fn lower_attrs(&mut self, id: hir::HirId, attrs: &[Attribute]) -> Option<&'hir [Attribute]> {
        if attrs.is_empty() {
            None
        } else {
            debug_assert_eq!(id.owner, self.current_hir_id_owner);
            let ret = self.arena.alloc_from_iter(attrs.iter().map(|a| self.lower_attr(a)));
            debug_assert!(!ret.is_empty());
            self.attrs.insert(id.local_id, ret);
            Some(ret)
        }
    }

    fn lower_attr(&self, attr: &Attribute) -> Attribute {
        // Note that we explicitly do not walk the path. Since we don't really
        // lower attributes (we use the AST version) there is nowhere to keep
        // the `HirId`s. We don't actually need HIR version of attributes anyway.
        // Tokens are also not needed after macro expansion and parsing.
        let kind = match attr.kind {
            AttrKind::Normal(ref normal) => AttrKind::Normal(P(NormalAttr {
                item: AttrItem {
                    path: normal.item.path.clone(),
                    args: self.lower_attr_args(&normal.item.args),
                    tokens: None,
                },
                tokens: None,
            })),
            AttrKind::DocComment(comment_kind, data) => AttrKind::DocComment(comment_kind, data),
        };

        Attribute { kind, id: attr.id, style: attr.style, span: self.lower_span(attr.span) }
    }

    fn alias_attrs(&mut self, id: hir::HirId, target_id: hir::HirId) {
        debug_assert_eq!(id.owner, self.current_hir_id_owner);
        debug_assert_eq!(target_id.owner, self.current_hir_id_owner);
        if let Some(&a) = self.attrs.get(&target_id.local_id) {
            debug_assert!(!a.is_empty());
            self.attrs.insert(id.local_id, a);
        }
    }

    fn lower_attr_args(&self, args: &AttrArgs) -> AttrArgs {
        match args {
            AttrArgs::Empty => AttrArgs::Empty,
            AttrArgs::Delimited(args) => AttrArgs::Delimited(self.lower_delim_args(args)),
            // This is an inert key-value attribute - it will never be visible to macros
            // after it gets lowered to HIR. Therefore, we can extract literals to handle
            // nonterminals in `#[doc]` (e.g. `#[doc = $e]`).
            AttrArgs::Eq(eq_span, AttrArgsEq::Ast(expr)) => {
                // In valid code the value always ends up as a single literal. Otherwise, a dummy
                // literal suffices because the error is handled elsewhere.
                let lit = if let ExprKind::Lit(token_lit) = expr.kind
                    && let Ok(lit) = MetaItemLit::from_token_lit(token_lit, expr.span)
                {
                    lit
                } else {
                    MetaItemLit {
                        symbol: kw::Empty,
                        suffix: None,
                        kind: LitKind::Err,
                        span: DUMMY_SP,
                    }
                };
                AttrArgs::Eq(*eq_span, AttrArgsEq::Hir(lit))
            }
            AttrArgs::Eq(_, AttrArgsEq::Hir(lit)) => {
                unreachable!("in literal form when lowering mac args eq: {:?}", lit)
            }
        }
    }

    fn lower_delim_args(&self, args: &DelimArgs) -> DelimArgs {
        DelimArgs { dspan: args.dspan, delim: args.delim, tokens: args.tokens.flattened() }
    }

    /// Given an associated type constraint like one of these:
    ///
    /// ```ignore (illustrative)
    /// T: Iterator<Item: Debug>
    ///             ^^^^^^^^^^^
    /// T: Iterator<Item = Debug>
    ///             ^^^^^^^^^^^^
    /// ```
    ///
    /// returns a `hir::TypeBinding` representing `Item`.
    #[instrument(level = "debug", skip(self))]
    fn lower_assoc_ty_constraint(
        &mut self,
        constraint: &AssocConstraint,
        itctx: ImplTraitContext,
    ) -> hir::TypeBinding<'hir> {
        debug!("lower_assoc_ty_constraint(constraint={:?}, itctx={:?})", constraint, itctx);
        // lower generic arguments of identifier in constraint
        let gen_args = if let Some(gen_args) = &constraint.gen_args {
            let gen_args_ctor = match gen_args {
                GenericArgs::AngleBracketed(data) => {
                    self.lower_angle_bracketed_parameter_data(data, ParamMode::Explicit, itctx).0
                }
                GenericArgs::Parenthesized(data) => {
                    if data.inputs.is_empty() && matches!(data.output, FnRetTy::Default(..)) {
                        let parenthesized = if self.tcx.features().return_type_notation {
                            hir::GenericArgsParentheses::ReturnTypeNotation
                        } else {
                            self.emit_bad_parenthesized_trait_in_assoc_ty(data);
                            hir::GenericArgsParentheses::No
                        };
                        GenericArgsCtor {
                            args: Default::default(),
                            bindings: &[],
                            parenthesized,
                            span: data.inputs_span,
                        }
                    } else if let Some(first_char) = constraint.ident.as_str().chars().next()
                        && first_char.is_ascii_lowercase()
                    {
                        let mut err = if !data.inputs.is_empty() {
                            self.dcx().create_err(errors::BadReturnTypeNotation::Inputs {
                                span: data.inputs_span,
                            })
                        } else if let FnRetTy::Ty(ty) = &data.output {
                            self.dcx().create_err(errors::BadReturnTypeNotation::Output {
                                span: data.inputs_span.shrink_to_hi().to(ty.span),
                            })
                        } else {
                            unreachable!("inputs are empty and return type is not provided")
                        };
                        if !self.tcx.features().return_type_notation
                            && self.tcx.sess.is_nightly_build()
                        {
                            add_feature_diagnostics(
                                &mut err,
                                &self.tcx.sess,
                                sym::return_type_notation,
                            );
                        }
                        err.emit();
                        GenericArgsCtor {
                            args: Default::default(),
                            bindings: &[],
                            parenthesized: hir::GenericArgsParentheses::ReturnTypeNotation,
                            span: data.span,
                        }
                    } else {
                        self.emit_bad_parenthesized_trait_in_assoc_ty(data);
                        // FIXME(return_type_notation): we could issue a feature error
                        // if the parens are empty and there's no return type.
                        self.lower_angle_bracketed_parameter_data(
                            &data.as_angle_bracketed_args(),
                            ParamMode::Explicit,
                            itctx,
                        )
                        .0
                    }
                }
            };
            gen_args_ctor.into_generic_args(self)
        } else {
            self.arena.alloc(hir::GenericArgs::none())
        };
        let kind = match &constraint.kind {
            AssocConstraintKind::Equality { term } => {
                let term = match term {
                    Term::Ty(ty) => self.lower_ty(ty, itctx).into(),
                    Term::Const(c) => self.lower_anon_const(c).into(),
                };
                hir::TypeBindingKind::Equality { term }
            }
            AssocConstraintKind::Bound { bounds } => {
<<<<<<< HEAD
                enum DesugarKind {
                    ImplTrait,
                    Error(ImplTraitPosition),
                    Bound,
                }

                // Piggy-back on the `impl Trait` context to figure out the correct behavior.
                let desugar_kind = match itctx {
                    // in an argument, RPIT, or TAIT, if we are within a dyn type:
                    //
                    //     fn foo(x: dyn Iterator<Item: Debug>)
                    //
                    // then desugar to:
                    //
                    //     fn foo(x: dyn Iterator<Item = impl Debug>)
                    //
                    // This is because dyn traits must have all of their associated types specified.
                    ImplTraitContext::ReturnPositionOpaqueTy { .. }
                    | ImplTraitContext::TypeAliasesOpaqueTy { .. }
                    | ImplTraitContext::Universal
                        if self.is_in_dyn_type =>
                    {
                        DesugarKind::ImplTrait
                    }

                    ImplTraitContext::Disallowed(position) if self.is_in_dyn_type => {
                        DesugarKind::Error(position)
                    }

                    // We are in the parameter position, but not within a dyn type:
                    //
                    //     fn foo(x: impl Iterator<Item: Debug>)
                    //
                    // so we leave it as is and this gets expanded in astconv to a bound like
                    // `<T as Iterator>::Item: Debug` where `T` is the type parameter for the
                    // `impl Iterator`.
                    _ => DesugarKind::Bound,
                };

                match desugar_kind {
                    DesugarKind::ImplTrait => {
                        // Desugar `AssocTy: Bounds` into `AssocTy = impl Bounds`. We do this by
                        // constructing the HIR for `impl bounds...` and then lowering that.

                        let impl_trait_node_id = self.next_node_id();
                        // Shift `impl Trait` lifetime captures from the associated type bound's
                        // node id to the opaque node id, so that the opaque can actually use
                        // these lifetime bounds.
                        self.resolver
                            .remap_extra_lifetime_params(constraint.id, impl_trait_node_id);

                        self.with_dyn_type_scope(false, |this| {
                            let node_id = this.next_node_id();
                            let ty = this.lower_ty(
                                &Ty {
                                    id: node_id,
                                    kind: TyKind::ImplTrait(impl_trait_node_id, bounds.clone()),
                                    span: this.lower_span(constraint.span),
                                    tokens: None,
                                },
                                itctx,
                            );
=======
                // Disallow ATB in dyn types
                if self.is_in_dyn_type {
                    let suggestion = match itctx {
                        ImplTraitContext::ReturnPositionOpaqueTy { .. }
                        | ImplTraitContext::TypeAliasesOpaqueTy { .. }
                        | ImplTraitContext::Universal => {
                            let bound_end_span = constraint
                                .gen_args
                                .as_ref()
                                .map_or(constraint.ident.span, |args| args.span());
                            if bound_end_span.eq_ctxt(constraint.span) {
                                Some(self.tcx.sess.source_map().next_point(bound_end_span))
                            } else {
                                None
                            }
                        }
                        _ => None,
                    };
>>>>>>> 4ac90e28

                    let guar = self.dcx().emit_err(errors::MisplacedAssocTyBinding {
                        span: constraint.span,
                        suggestion,
                    });
                    let err_ty =
                        &*self.arena.alloc(self.ty(constraint.span, hir::TyKind::Err(guar)));
                    hir::TypeBindingKind::Equality { term: err_ty.into() }
                } else {
                    // Desugar `AssocTy: Bounds` into a type binding where the
                    // later desugars into a trait predicate.
                    let bounds = self.lower_param_bounds(bounds, itctx);

<<<<<<< HEAD
                        hir::TypeBindingKind::Constraint { bounds }
                    }
                    DesugarKind::Error(position) => {
                        let guar = self.dcx().emit_err(errors::MisplacedAssocTyBinding {
                            span: constraint.span,
                            position: DiagnosticArgFromDisplay(&position),
                        });
                        let err_ty =
                            &*self.arena.alloc(self.ty(constraint.span, hir::TyKind::Err(guar)));
                        hir::TypeBindingKind::Equality { term: err_ty.into() }
                    }
=======
                    hir::TypeBindingKind::Constraint { bounds }
>>>>>>> 4ac90e28
                }
            }
        };

        hir::TypeBinding {
            hir_id: self.lower_node_id(constraint.id),
            ident: self.lower_ident(constraint.ident),
            gen_args,
            kind,
            span: self.lower_span(constraint.span),
        }
    }

    fn emit_bad_parenthesized_trait_in_assoc_ty(&self, data: &ParenthesizedArgs) {
        // Suggest removing empty parentheses: "Trait()" -> "Trait"
        let sub = if data.inputs.is_empty() {
            let parentheses_span =
                data.inputs_span.shrink_to_lo().to(data.inputs_span.shrink_to_hi());
            AssocTyParenthesesSub::Empty { parentheses_span }
        }
        // Suggest replacing parentheses with angle brackets `Trait(params...)` to `Trait<params...>`
        else {
            // Start of parameters to the 1st argument
            let open_param = data.inputs_span.shrink_to_lo().to(data
                .inputs
                .first()
                .unwrap()
                .span
                .shrink_to_lo());
            // End of last argument to end of parameters
            let close_param =
                data.inputs.last().unwrap().span.shrink_to_hi().to(data.inputs_span.shrink_to_hi());
            AssocTyParenthesesSub::NotEmpty { open_param, close_param }
        };
        self.dcx().emit_err(AssocTyParentheses { span: data.span, sub });
    }

    #[instrument(level = "debug", skip(self))]
    fn lower_generic_arg(
        &mut self,
        arg: &ast::GenericArg,
        itctx: ImplTraitContext,
    ) -> hir::GenericArg<'hir> {
        match arg {
            ast::GenericArg::Lifetime(lt) => GenericArg::Lifetime(self.lower_lifetime(lt)),
            ast::GenericArg::Type(ty) => {
                match &ty.kind {
                    TyKind::Infer if self.tcx.features().generic_arg_infer => {
                        return GenericArg::Infer(hir::InferArg {
                            hir_id: self.lower_node_id(ty.id),
                            span: self.lower_span(ty.span),
                        });
                    }
                    // We parse const arguments as path types as we cannot distinguish them during
                    // parsing. We try to resolve that ambiguity by attempting resolution in both the
                    // type and value namespaces. If we resolved the path in the value namespace, we
                    // transform it into a generic const argument.
                    TyKind::Path(None, path) => {
                        if let Some(res) = self
                            .resolver
                            .get_partial_res(ty.id)
                            .and_then(|partial_res| partial_res.full_res())
                        {
                            if !res.matches_ns(Namespace::TypeNS)
                                && path.is_potential_trivial_const_arg()
                            {
                                debug!(
                                    "lower_generic_arg: Lowering type argument as const argument: {:?}",
                                    ty,
                                );

                                // Construct an AnonConst where the expr is the "ty"'s path.

                                let parent_def_id = self.current_hir_id_owner;
                                let node_id = self.next_node_id();
                                let span = self.lower_span(ty.span);

                                // Add a definition for the in-band const def.
                                let def_id = self.create_def(
                                    parent_def_id.def_id,
                                    node_id,
                                    kw::Empty,
                                    DefKind::AnonConst,
                                    span,
                                );

                                let path_expr = Expr {
                                    id: ty.id,
                                    kind: ExprKind::Path(None, path.clone()),
                                    span,
                                    attrs: AttrVec::new(),
                                    tokens: None,
                                };

                                let ct = self.with_new_scopes(span, |this| hir::AnonConst {
                                    def_id,
                                    hir_id: this.lower_node_id(node_id),
                                    body: this.lower_const_body(path_expr.span, Some(&path_expr)),
                                });
                                return GenericArg::Const(ConstArg {
                                    value: ct,
                                    span,
                                    is_desugared_from_effects: false,
                                });
                            }
                        }
                    }
                    _ => {}
                }
                GenericArg::Type(self.lower_ty(ty, itctx))
            }
            ast::GenericArg::Const(ct) => GenericArg::Const(ConstArg {
                value: self.lower_anon_const(ct),
                span: self.lower_span(ct.value.span),
                is_desugared_from_effects: false,
            }),
        }
    }

    #[instrument(level = "debug", skip(self))]
    fn lower_ty(&mut self, t: &Ty, itctx: ImplTraitContext) -> &'hir hir::Ty<'hir> {
        self.arena.alloc(self.lower_ty_direct(t, itctx))
    }

    fn lower_path_ty(
        &mut self,
        t: &Ty,
        qself: &Option<ptr::P<QSelf>>,
        path: &Path,
        param_mode: ParamMode,
        itctx: ImplTraitContext,
    ) -> hir::Ty<'hir> {
        // Check whether we should interpret this as a bare trait object.
        // This check mirrors the one in late resolution. We only introduce this special case in
        // the rare occurrence we need to lower `Fresh` anonymous lifetimes.
        // The other cases when a qpath should be opportunistically made a trait object are handled
        // by `ty_path`.
        if qself.is_none()
            && let Some(partial_res) = self.resolver.get_partial_res(t.id)
            && let Some(Res::Def(DefKind::Trait | DefKind::TraitAlias, _)) = partial_res.full_res()
        {
            let (bounds, lifetime_bound) = self.with_dyn_type_scope(true, |this| {
                let bound = this.lower_poly_trait_ref(
                    &PolyTraitRef {
                        bound_generic_params: ThinVec::new(),
                        trait_ref: TraitRef { path: path.clone(), ref_id: t.id },
                        span: t.span,
                    },
                    itctx,
                    TraitBoundModifiers::NONE,
                );
                let bounds = this.arena.alloc_from_iter([bound]);
                let lifetime_bound = this.elided_dyn_bound(t.span);
                (bounds, lifetime_bound)
            });
            let kind = hir::TyKind::TraitObject(bounds, lifetime_bound, TraitObjectSyntax::None);
            return hir::Ty { kind, span: self.lower_span(t.span), hir_id: self.next_id() };
        }

        let id = self.lower_node_id(t.id);
        let qpath = self.lower_qpath(t.id, qself, path, param_mode, itctx, None);
        self.ty_path(id, t.span, qpath)
    }

    fn ty(&mut self, span: Span, kind: hir::TyKind<'hir>) -> hir::Ty<'hir> {
        hir::Ty { hir_id: self.next_id(), kind, span: self.lower_span(span) }
    }

    fn ty_tup(&mut self, span: Span, tys: &'hir [hir::Ty<'hir>]) -> hir::Ty<'hir> {
        self.ty(span, hir::TyKind::Tup(tys))
    }

    fn lower_ty_direct(&mut self, t: &Ty, itctx: ImplTraitContext) -> hir::Ty<'hir> {
        let kind = match &t.kind {
            TyKind::Infer => hir::TyKind::Infer,
            TyKind::Err => {
                hir::TyKind::Err(self.dcx().span_delayed_bug(t.span, "TyKind::Err lowered"))
            }
            // FIXME(unnamed_fields): IMPLEMENTATION IN PROGRESS
            #[allow(rustc::untranslatable_diagnostic)]
            #[allow(rustc::diagnostic_outside_of_impl)]
            TyKind::AnonStruct(ref _fields) => {
                hir::TyKind::Err(self.dcx().span_err(t.span, "anonymous structs are unimplemented"))
            }
            // FIXME(unnamed_fields): IMPLEMENTATION IN PROGRESS
            #[allow(rustc::untranslatable_diagnostic)]
            #[allow(rustc::diagnostic_outside_of_impl)]
            TyKind::AnonUnion(ref _fields) => {
                hir::TyKind::Err(self.dcx().span_err(t.span, "anonymous unions are unimplemented"))
            }
            TyKind::Slice(ty) => hir::TyKind::Slice(self.lower_ty(ty, itctx)),
            TyKind::Ptr(mt) => hir::TyKind::Ptr(self.lower_mt(mt, itctx)),
            TyKind::Ref(region, mt) => {
                let region = region.unwrap_or_else(|| {
                    let id = if let Some(LifetimeRes::ElidedAnchor { start, end }) =
                        self.resolver.get_lifetime_res(t.id)
                    {
                        debug_assert_eq!(start.plus(1), end);
                        start
                    } else {
                        self.next_node_id()
                    };
                    let span = self.tcx.sess.source_map().start_point(t.span).shrink_to_hi();
                    Lifetime { ident: Ident::new(kw::UnderscoreLifetime, span), id }
                });
                let lifetime = self.lower_lifetime(&region);
                hir::TyKind::Ref(lifetime, self.lower_mt(mt, itctx))
            }
            TyKind::BareFn(f) => {
                let generic_params = self.lower_lifetime_binder(t.id, &f.generic_params);
                hir::TyKind::BareFn(self.arena.alloc(hir::BareFnTy {
                    generic_params,
                    unsafety: self.lower_unsafety(f.unsafety),
                    abi: self.lower_extern(f.ext),
                    decl: self.lower_fn_decl(&f.decl, t.id, t.span, FnDeclKind::Pointer, None),
                    param_names: self.lower_fn_params_to_names(&f.decl),
                }))
            }
            TyKind::Never => hir::TyKind::Never,
            TyKind::Tup(tys) => hir::TyKind::Tup(
                self.arena.alloc_from_iter(tys.iter().map(|ty| self.lower_ty_direct(ty, itctx))),
            ),
            TyKind::Paren(ty) => {
                return self.lower_ty_direct(ty, itctx);
            }
            TyKind::Path(qself, path) => {
                return self.lower_path_ty(t, qself, path, ParamMode::Explicit, itctx);
            }
            TyKind::ImplicitSelf => {
                let hir_id = self.next_id();
                let res = self.expect_full_res(t.id);
                let res = self.lower_res(res);
                hir::TyKind::Path(hir::QPath::Resolved(
                    None,
                    self.arena.alloc(hir::Path {
                        res,
                        segments: arena_vec![self; hir::PathSegment::new(
                            Ident::with_dummy_span(kw::SelfUpper),
                            hir_id,
                            res
                        )],
                        span: self.lower_span(t.span),
                    }),
                ))
            }
            TyKind::Array(ty, length) => {
                hir::TyKind::Array(self.lower_ty(ty, itctx), self.lower_array_length(length))
            }
            TyKind::Typeof(expr) => hir::TyKind::Typeof(self.lower_anon_const(expr)),
            TyKind::TraitObject(bounds, kind) => {
                let mut lifetime_bound = None;
                let (bounds, lifetime_bound) = self.with_dyn_type_scope(true, |this| {
                    let bounds =
                        this.arena.alloc_from_iter(bounds.iter().filter_map(|bound| match bound {
                            // We can safely ignore constness here since AST validation
                            // takes care of rejecting invalid modifier combinations and
                            // const trait bounds in trait object types.
                            GenericBound::Trait(ty, modifiers) => match modifiers.polarity {
                                BoundPolarity::Positive | BoundPolarity::Negative(_) => {
                                    Some(this.lower_poly_trait_ref(
                                        ty,
                                        itctx,
                                        // Still, don't pass along the constness here; we don't want to
                                        // synthesize any host effect args, it'd only cause problems.
                                        TraitBoundModifiers {
                                            constness: BoundConstness::Never,
                                            ..*modifiers
                                        },
                                    ))
                                }
                                BoundPolarity::Maybe(_) => None,
                            },
                            GenericBound::Outlives(lifetime) => {
                                if lifetime_bound.is_none() {
                                    lifetime_bound = Some(this.lower_lifetime(lifetime));
                                }
                                None
                            }
                        }));
                    let lifetime_bound =
                        lifetime_bound.unwrap_or_else(|| this.elided_dyn_bound(t.span));
                    (bounds, lifetime_bound)
                });
                hir::TyKind::TraitObject(bounds, lifetime_bound, *kind)
            }
            TyKind::ImplTrait(def_node_id, bounds) => {
                let span = t.span;
                match itctx {
                    ImplTraitContext::ReturnPositionOpaqueTy { origin, fn_kind } => self
                        .lower_opaque_impl_trait(
                            span,
                            origin,
                            *def_node_id,
                            bounds,
                            Some(fn_kind),
                            itctx,
                        ),
                    ImplTraitContext::TypeAliasesOpaqueTy { in_assoc_ty } => self
                        .lower_opaque_impl_trait(
                            span,
                            hir::OpaqueTyOrigin::TyAlias { in_assoc_ty },
                            *def_node_id,
                            bounds,
                            None,
                            itctx,
                        ),
                    ImplTraitContext::Universal => {
                        let span = t.span;

                        // HACK: pprust breaks strings with newlines when the type
                        // gets too long. We don't want these to show up in compiler
                        // output or built artifacts, so replace them here...
                        // Perhaps we should instead format APITs more robustly.
                        let ident = Ident::from_str_and_span(
                            &pprust::ty_to_string(t).replace('\n', " "),
                            span,
                        );

                        self.create_def(
                            self.current_hir_id_owner.def_id,
                            *def_node_id,
                            ident.name,
                            DefKind::TyParam,
                            span,
                        );
                        let (param, bounds, path) = self.lower_universal_param_and_bounds(
                            *def_node_id,
                            span,
                            ident,
                            bounds,
                        );
                        self.impl_trait_defs.push(param);
                        if let Some(bounds) = bounds {
                            self.impl_trait_bounds.push(bounds);
                        }
                        path
                    }
                    ImplTraitContext::FeatureGated(position, feature) => {
                        let guar = self
                            .tcx
                            .sess
                            .create_feature_err(
                                MisplacedImplTrait {
                                    span: t.span,
                                    position: DiagnosticArgFromDisplay(&position),
                                },
                                feature,
                            )
                            .emit();
                        hir::TyKind::Err(guar)
                    }
                    ImplTraitContext::Disallowed(position) => {
                        let guar = self.dcx().emit_err(MisplacedImplTrait {
                            span: t.span,
                            position: DiagnosticArgFromDisplay(&position),
                        });
                        hir::TyKind::Err(guar)
                    }
                }
            }
            TyKind::MacCall(_) => panic!("`TyKind::MacCall` should have been expanded by now"),
            TyKind::CVarArgs => {
                let guar = self.dcx().span_delayed_bug(
                    t.span,
                    "`TyKind::CVarArgs` should have been handled elsewhere",
                );
                hir::TyKind::Err(guar)
            }
        };

        hir::Ty { kind, span: self.lower_span(t.span), hir_id: self.lower_node_id(t.id) }
    }

    /// Lowers a `ReturnPositionOpaqueTy` (`-> impl Trait`) or a `TypeAliasesOpaqueTy` (`type F =
    /// impl Trait`): this creates the associated Opaque Type (TAIT) definition and then returns a
    /// HIR type that references the TAIT.
    ///
    /// Given a function definition like:
    ///
    /// ```rust
    /// use std::fmt::Debug;
    ///
    /// fn test<'a, T: Debug>(x: &'a T) -> impl Debug + 'a {
    ///     x
    /// }
    /// ```
    ///
    /// we will create a TAIT definition in the HIR like
    ///
    /// ```rust,ignore (pseudo-Rust)
    /// type TestReturn<'a, T, 'x> = impl Debug + 'x
    /// ```
    ///
    /// and return a type like `TestReturn<'static, T, 'a>`, so that the function looks like:
    ///
    /// ```rust,ignore (pseudo-Rust)
    /// fn test<'a, T: Debug>(x: &'a T) -> TestReturn<'static, T, 'a>
    /// ```
    ///
    /// Note the subtlety around type parameters! The new TAIT, `TestReturn`, inherits all the
    /// type parameters from the function `test` (this is implemented in the query layer, they aren't
    /// added explicitly in the HIR). But this includes all the lifetimes, and we only want to
    /// capture the lifetimes that are referenced in the bounds. Therefore, we add *extra* lifetime parameters
    /// for the lifetimes that get captured (`'x`, in our example above) and reference those.
    #[instrument(level = "debug", skip(self), ret)]
    fn lower_opaque_impl_trait(
        &mut self,
        span: Span,
        origin: hir::OpaqueTyOrigin,
        opaque_ty_node_id: NodeId,
        bounds: &GenericBounds,
        fn_kind: Option<FnDeclKind>,
        itctx: ImplTraitContext,
    ) -> hir::TyKind<'hir> {
        // Make sure we know that some funky desugaring has been going on here.
        // This is a first: there is code in other places like for loop
        // desugaring that explicitly states that we don't want to track that.
        // Not tracking it makes lints in rustc and clippy very fragile, as
        // frequently opened issues show.
        let opaque_ty_span = self.mark_span_with_reason(DesugaringKind::OpaqueTy, span, None);

        let captured_lifetimes_to_duplicate = match origin {
            hir::OpaqueTyOrigin::TyAlias { .. } => {
                // in a TAIT like `type Foo<'a> = impl Foo<'a>`, we don't duplicate any
                // lifetimes, since we don't have the issue that any are late-bound.
                Vec::new()
            }
            hir::OpaqueTyOrigin::FnReturn(..) => {
                if matches!(
                    fn_kind.expect("expected RPITs to be lowered with a FnKind"),
                    FnDeclKind::Impl | FnDeclKind::Trait
                ) || self.tcx.features().lifetime_capture_rules_2024
                    || span.at_least_rust_2024()
                {
                    // return-position impl trait in trait was decided to capture all
                    // in-scope lifetimes, which we collect for all opaques during resolution.
                    self.resolver
                        .take_extra_lifetime_params(opaque_ty_node_id)
                        .into_iter()
                        .map(|(ident, id, _)| Lifetime { id, ident })
                        .collect()
                } else {
                    // in fn return position, like the `fn test<'a>() -> impl Debug + 'a`
                    // example, we only need to duplicate lifetimes that appear in the
                    // bounds, since those are the only ones that are captured by the opaque.
                    lifetime_collector::lifetimes_in_bounds(self.resolver, bounds)
                }
            }
            hir::OpaqueTyOrigin::AsyncFn(..) => {
                unreachable!("should be using `lower_async_fn_ret_ty`")
            }
        };
        debug!(?captured_lifetimes_to_duplicate);

        self.lower_opaque_inner(
            opaque_ty_node_id,
            origin,
            matches!(fn_kind, Some(FnDeclKind::Trait)),
            captured_lifetimes_to_duplicate,
            span,
            opaque_ty_span,
            |this| this.lower_param_bounds(bounds, itctx),
        )
    }

    fn lower_opaque_inner(
        &mut self,
        opaque_ty_node_id: NodeId,
        origin: hir::OpaqueTyOrigin,
        in_trait: bool,
        captured_lifetimes_to_duplicate: Vec<Lifetime>,
        span: Span,
        opaque_ty_span: Span,
        lower_item_bounds: impl FnOnce(&mut Self) -> &'hir [hir::GenericBound<'hir>],
    ) -> hir::TyKind<'hir> {
        let opaque_ty_def_id = self.create_def(
            self.current_hir_id_owner.def_id,
            opaque_ty_node_id,
            kw::Empty,
            DefKind::OpaqueTy,
            opaque_ty_span,
        );
        debug!(?opaque_ty_def_id);

        // Map from captured (old) lifetime to synthetic (new) lifetime.
        // Used to resolve lifetimes in the bounds of the opaque.
        let mut captured_to_synthesized_mapping = LocalDefIdMap::default();
        // List of (early-bound) synthetic lifetimes that are owned by the opaque.
        // This is used to create the `hir::Generics` owned by the opaque.
        let mut synthesized_lifetime_definitions = vec![];
        // Pairs of lifetime arg (that resolves to the captured lifetime)
        // and the def-id of the (early-bound) synthetic lifetime definition.
        // This is used both to create generics for the `TyKind::OpaqueDef` that
        // we return, and also as a captured lifetime mapping for RPITITs.
        let mut synthesized_lifetime_args = vec![];

        for lifetime in captured_lifetimes_to_duplicate {
            let res = self.resolver.get_lifetime_res(lifetime.id).unwrap_or(LifetimeRes::Error);
            let old_def_id = match res {
                LifetimeRes::Param { param: old_def_id, binder: _ } => old_def_id,

                LifetimeRes::Fresh { param, binder: _ } => {
                    debug_assert_eq!(lifetime.ident.name, kw::UnderscoreLifetime);
                    if let Some(old_def_id) = self.orig_opt_local_def_id(param) {
                        old_def_id
                    } else {
                        self.dcx()
                            .span_delayed_bug(lifetime.ident.span, "no def-id for fresh lifetime");
                        continue;
                    }
                }

                // Opaques do not capture `'static`
                LifetimeRes::Static | LifetimeRes::Error => {
                    continue;
                }

                res => {
                    let bug_msg = format!(
                        "Unexpected lifetime resolution {:?} for {:?} at {:?}",
                        res, lifetime.ident, lifetime.ident.span
                    );
                    span_bug!(lifetime.ident.span, "{}", bug_msg);
                }
            };

            if captured_to_synthesized_mapping.get(&old_def_id).is_none() {
                // Create a new lifetime parameter local to the opaque.
                let duplicated_lifetime_node_id = self.next_node_id();
                let duplicated_lifetime_def_id = self.create_def(
                    opaque_ty_def_id,
                    duplicated_lifetime_node_id,
                    lifetime.ident.name,
                    DefKind::LifetimeParam,
                    self.lower_span(lifetime.ident.span),
                );
                captured_to_synthesized_mapping.insert(old_def_id, duplicated_lifetime_def_id);
                // FIXME: Instead of doing this, we could move this whole loop
                // into the `with_hir_id_owner`, then just directly construct
                // the `hir::GenericParam` here.
                synthesized_lifetime_definitions.push((
                    duplicated_lifetime_node_id,
                    duplicated_lifetime_def_id,
                    self.lower_ident(lifetime.ident),
                ));

                // Now make an arg that we can use for the generic params of the opaque tykind.
                let id = self.next_node_id();
                let lifetime_arg = self.new_named_lifetime_with_res(id, lifetime.ident, res);
                let duplicated_lifetime_def_id = self.local_def_id(duplicated_lifetime_node_id);
                synthesized_lifetime_args.push((lifetime_arg, duplicated_lifetime_def_id))
            }
        }

        self.with_hir_id_owner(opaque_ty_node_id, |this| {
            // Install the remapping from old to new (if any). This makes sure that
            // any lifetimes that would have resolved to the def-id of captured
            // lifetimes are remapped to the new *synthetic* lifetimes of the opaque.
            let bounds = this
                .with_remapping(captured_to_synthesized_mapping, |this| lower_item_bounds(this));

            let generic_params = this.arena.alloc_from_iter(
                synthesized_lifetime_definitions.iter().map(|&(new_node_id, new_def_id, ident)| {
                    let hir_id = this.lower_node_id(new_node_id);
                    let (name, kind) = if ident.name == kw::UnderscoreLifetime {
                        (hir::ParamName::Fresh, hir::LifetimeParamKind::Elided)
                    } else {
                        (hir::ParamName::Plain(ident), hir::LifetimeParamKind::Explicit)
                    };

                    hir::GenericParam {
                        hir_id,
                        def_id: new_def_id,
                        name,
                        span: ident.span,
                        pure_wrt_drop: false,
                        kind: hir::GenericParamKind::Lifetime { kind },
                        colon_span: None,
                        source: hir::GenericParamSource::Generics,
                    }
                }),
            );
            debug!("lower_async_fn_ret_ty: generic_params={:#?}", generic_params);

            let lifetime_mapping = self.arena.alloc_slice(&synthesized_lifetime_args);

            let opaque_ty_item = hir::OpaqueTy {
                generics: this.arena.alloc(hir::Generics {
                    params: generic_params,
                    predicates: &[],
                    has_where_clause_predicates: false,
                    where_clause_span: this.lower_span(span),
                    span: this.lower_span(span),
                }),
                bounds,
                origin,
                lifetime_mapping,
                in_trait,
            };

            // Generate an `type Foo = impl Trait;` declaration.
            trace!("registering opaque type with id {:#?}", opaque_ty_def_id);
            let opaque_ty_item = hir::Item {
                owner_id: hir::OwnerId { def_id: opaque_ty_def_id },
                ident: Ident::empty(),
                kind: hir::ItemKind::OpaqueTy(this.arena.alloc(opaque_ty_item)),
                vis_span: this.lower_span(span.shrink_to_lo()),
                span: this.lower_span(opaque_ty_span),
            };

            hir::OwnerNode::Item(this.arena.alloc(opaque_ty_item))
        });

        let generic_args = self.arena.alloc_from_iter(
            synthesized_lifetime_args
                .iter()
                .map(|(lifetime, _)| hir::GenericArg::Lifetime(*lifetime)),
        );

        // Create the `Foo<...>` reference itself. Note that the `type
        // Foo = impl Trait` is, internally, created as a child of the
        // async fn, so the *type parameters* are inherited. It's
        // only the lifetime parameters that we must supply.
        hir::TyKind::OpaqueDef(
            hir::ItemId { owner_id: hir::OwnerId { def_id: opaque_ty_def_id } },
            generic_args,
            in_trait,
        )
    }

    fn lower_fn_params_to_names(&mut self, decl: &FnDecl) -> &'hir [Ident] {
        self.arena.alloc_from_iter(decl.inputs.iter().map(|param| match param.pat.kind {
            PatKind::Ident(_, ident, _) => self.lower_ident(ident),
            _ => Ident::new(kw::Empty, self.lower_span(param.pat.span)),
        }))
    }

    /// Lowers a function declaration.
    ///
    /// `decl`: the unlowered (AST) function declaration.
    ///
    /// `fn_node_id`: `impl Trait` arguments are lowered into generic parameters on the given
    /// `NodeId`.
    ///
    /// `transform_return_type`: if `Some`, applies some conversion to the return type, such as is
    /// needed for `async fn` and `gen fn`. See [`CoroutineKind`] for more details.
    #[instrument(level = "debug", skip(self))]
    fn lower_fn_decl(
        &mut self,
        decl: &FnDecl,
        fn_node_id: NodeId,
        fn_span: Span,
        kind: FnDeclKind,
        coro: Option<CoroutineKind>,
    ) -> &'hir hir::FnDecl<'hir> {
        let c_variadic = decl.c_variadic();

        // Skip the `...` (`CVarArgs`) trailing arguments from the AST,
        // as they are not explicit in HIR/Ty function signatures.
        // (instead, the `c_variadic` flag is set to `true`)
        let mut inputs = &decl.inputs[..];
        if c_variadic {
            inputs = &inputs[..inputs.len() - 1];
        }
        let inputs = self.arena.alloc_from_iter(inputs.iter().map(|param| {
            let itctx = match kind {
                FnDeclKind::Fn | FnDeclKind::Inherent | FnDeclKind::Impl | FnDeclKind::Trait => {
                    ImplTraitContext::Universal
                }
                FnDeclKind::ExternFn => {
                    ImplTraitContext::Disallowed(ImplTraitPosition::ExternFnParam)
                }
                FnDeclKind::Closure => {
                    ImplTraitContext::Disallowed(ImplTraitPosition::ClosureParam)
                }
                FnDeclKind::Pointer => {
                    ImplTraitContext::Disallowed(ImplTraitPosition::PointerParam)
                }
            };
            self.lower_ty_direct(&param.ty, itctx)
        }));

        let output = match coro {
            Some(coro) => {
                let fn_def_id = self.local_def_id(fn_node_id);
                self.lower_coroutine_fn_ret_ty(&decl.output, fn_def_id, coro, kind, fn_span)
            }
            None => match &decl.output {
                FnRetTy::Ty(ty) => {
                    let itctx = match kind {
                        FnDeclKind::Fn
                        | FnDeclKind::Inherent
                        | FnDeclKind::Trait
                        | FnDeclKind::Impl => ImplTraitContext::ReturnPositionOpaqueTy {
                            origin: hir::OpaqueTyOrigin::FnReturn(self.local_def_id(fn_node_id)),
                            fn_kind: kind,
                        },
                        FnDeclKind::ExternFn => {
                            ImplTraitContext::Disallowed(ImplTraitPosition::ExternFnReturn)
                        }
                        FnDeclKind::Closure => {
                            ImplTraitContext::Disallowed(ImplTraitPosition::ClosureReturn)
                        }
                        FnDeclKind::Pointer => {
                            ImplTraitContext::Disallowed(ImplTraitPosition::PointerReturn)
                        }
                    };
                    hir::FnRetTy::Return(self.lower_ty(ty, itctx))
                }
                FnRetTy::Default(span) => hir::FnRetTy::DefaultReturn(self.lower_span(*span)),
            },
        };

        self.arena.alloc(hir::FnDecl {
            inputs,
            output,
            c_variadic,
            lifetime_elision_allowed: self.resolver.lifetime_elision_allowed.contains(&fn_node_id),
            implicit_self: decl.inputs.get(0).map_or(hir::ImplicitSelfKind::None, |arg| {
                let is_mutable_pat = matches!(
                    arg.pat.kind,
                    PatKind::Ident(hir::BindingAnnotation(_, Mutability::Mut), ..)
                );

                match &arg.ty.kind {
                    TyKind::ImplicitSelf if is_mutable_pat => hir::ImplicitSelfKind::Mut,
                    TyKind::ImplicitSelf => hir::ImplicitSelfKind::Imm,
                    // Given we are only considering `ImplicitSelf` types, we needn't consider
                    // the case where we have a mutable pattern to a reference as that would
                    // no longer be an `ImplicitSelf`.
                    TyKind::Ref(_, mt) if mt.ty.kind.is_implicit_self() => match mt.mutbl {
                        hir::Mutability::Not => hir::ImplicitSelfKind::ImmRef,
                        hir::Mutability::Mut => hir::ImplicitSelfKind::MutRef,
                    },
                    _ => hir::ImplicitSelfKind::None,
                }
            }),
        })
    }

    // Transforms `-> T` for `async fn` into `-> OpaqueTy { .. }`
    // combined with the following definition of `OpaqueTy`:
    //
    //     type OpaqueTy<generics_from_parent_fn> = impl Future<Output = T>;
    //
    // `output`: unlowered output type (`T` in `-> T`)
    // `fn_node_id`: `NodeId` of the parent function (used to create child impl trait definition)
    // `opaque_ty_node_id`: `NodeId` of the opaque `impl Trait` type that should be created
    #[instrument(level = "debug", skip(self))]
    fn lower_coroutine_fn_ret_ty(
        &mut self,
        output: &FnRetTy,
        fn_def_id: LocalDefId,
        coro: CoroutineKind,
        fn_kind: FnDeclKind,
        fn_span: Span,
    ) -> hir::FnRetTy<'hir> {
        let span = self.lower_span(fn_span);

        let (opaque_ty_node_id, allowed_features) = match coro {
            CoroutineKind::Async { return_impl_trait_id, .. } => (return_impl_trait_id, None),
            CoroutineKind::Gen { return_impl_trait_id, .. } => (return_impl_trait_id, None),
            CoroutineKind::AsyncGen { return_impl_trait_id, .. } => {
                (return_impl_trait_id, Some(self.allow_async_iterator.clone()))
            }
        };

        let opaque_ty_span =
            self.mark_span_with_reason(DesugaringKind::Async, span, allowed_features);

        let captured_lifetimes: Vec<_> = self
            .resolver
            .take_extra_lifetime_params(opaque_ty_node_id)
            .into_iter()
            .map(|(ident, id, _)| Lifetime { id, ident })
            .collect();

        let opaque_ty_ref = self.lower_opaque_inner(
            opaque_ty_node_id,
            hir::OpaqueTyOrigin::AsyncFn(fn_def_id),
            matches!(fn_kind, FnDeclKind::Trait),
            captured_lifetimes,
            span,
            opaque_ty_span,
            |this| {
                let bound = this.lower_coroutine_fn_output_type_to_bound(
                    output,
                    coro,
                    opaque_ty_span,
                    ImplTraitContext::ReturnPositionOpaqueTy {
                        origin: hir::OpaqueTyOrigin::FnReturn(fn_def_id),
                        fn_kind,
                    },
                );
                arena_vec![this; bound]
            },
        );

        let opaque_ty = self.ty(opaque_ty_span, opaque_ty_ref);
        hir::FnRetTy::Return(self.arena.alloc(opaque_ty))
    }

    /// Transforms `-> T` into `Future<Output = T>`.
    fn lower_coroutine_fn_output_type_to_bound(
        &mut self,
        output: &FnRetTy,
        coro: CoroutineKind,
        opaque_ty_span: Span,
        itctx: ImplTraitContext,
    ) -> hir::GenericBound<'hir> {
        // Compute the `T` in `Future<Output = T>` from the return type.
        let output_ty = match output {
            FnRetTy::Ty(ty) => {
                // Not `OpaqueTyOrigin::AsyncFn`: that's only used for the
                // `impl Future` opaque type that `async fn` implicitly
                // generates.
                self.lower_ty(ty, itctx)
            }
            FnRetTy::Default(ret_ty_span) => self.arena.alloc(self.ty_tup(*ret_ty_span, &[])),
        };

        // "<$assoc_ty_name = T>"
        let (assoc_ty_name, trait_lang_item) = match coro {
            CoroutineKind::Async { .. } => (sym::Output, hir::LangItem::Future),
            CoroutineKind::Gen { .. } => (sym::Item, hir::LangItem::Iterator),
            CoroutineKind::AsyncGen { .. } => (sym::Item, hir::LangItem::AsyncIterator),
        };

        let bound_args = self.arena.alloc(hir::GenericArgs {
            args: &[],
            bindings: arena_vec![self; self.assoc_ty_binding(assoc_ty_name, opaque_ty_span, output_ty)],
            parenthesized: hir::GenericArgsParentheses::No,
            span_ext: DUMMY_SP,
        });

        hir::GenericBound::Trait(
            hir::PolyTraitRef {
                bound_generic_params: &[],
                trait_ref: hir::TraitRef {
                    path: self.make_lang_item_path(
                        trait_lang_item,
                        opaque_ty_span,
                        Some(bound_args),
                    ),
                    hir_ref_id: self.next_id(),
                },
                span: opaque_ty_span,
            },
            hir::TraitBoundModifier::None,
        )
    }

    #[instrument(level = "trace", skip(self))]
    fn lower_param_bound(
        &mut self,
        tpb: &GenericBound,
        itctx: ImplTraitContext,
    ) -> hir::GenericBound<'hir> {
        match tpb {
            GenericBound::Trait(p, modifiers) => hir::GenericBound::Trait(
                self.lower_poly_trait_ref(p, itctx, *modifiers),
                self.lower_trait_bound_modifiers(*modifiers),
            ),
            GenericBound::Outlives(lifetime) => {
                hir::GenericBound::Outlives(self.lower_lifetime(lifetime))
            }
        }
    }

    fn lower_lifetime(&mut self, l: &Lifetime) -> &'hir hir::Lifetime {
        let ident = self.lower_ident(l.ident);
        self.new_named_lifetime(l.id, l.id, ident)
    }

    #[instrument(level = "debug", skip(self))]
    fn new_named_lifetime_with_res(
        &mut self,
        id: NodeId,
        ident: Ident,
        res: LifetimeRes,
    ) -> &'hir hir::Lifetime {
        let res = match res {
            LifetimeRes::Param { param, .. } => {
                let param = self.get_remapped_def_id(param);
                hir::LifetimeName::Param(param)
            }
            LifetimeRes::Fresh { param, .. } => {
                let param = self.local_def_id(param);
                hir::LifetimeName::Param(param)
            }
            LifetimeRes::Infer => hir::LifetimeName::Infer,
            LifetimeRes::Static => hir::LifetimeName::Static,
            LifetimeRes::Error => hir::LifetimeName::Error,
            res => panic!(
                "Unexpected lifetime resolution {:?} for {:?} at {:?}",
                res, ident, ident.span
            ),
        };

        debug!(?res);
        self.arena.alloc(hir::Lifetime {
            hir_id: self.lower_node_id(id),
            ident: self.lower_ident(ident),
            res,
        })
    }

    #[instrument(level = "debug", skip(self))]
    fn new_named_lifetime(
        &mut self,
        id: NodeId,
        new_id: NodeId,
        ident: Ident,
    ) -> &'hir hir::Lifetime {
        let res = self.resolver.get_lifetime_res(id).unwrap_or(LifetimeRes::Error);
        self.new_named_lifetime_with_res(new_id, ident, res)
    }

    fn lower_generic_params_mut<'s>(
        &'s mut self,
        params: &'s [GenericParam],
        source: hir::GenericParamSource,
    ) -> impl Iterator<Item = hir::GenericParam<'hir>> + Captures<'a> + Captures<'s> {
        params.iter().map(move |param| self.lower_generic_param(param, source))
    }

    fn lower_generic_params(
        &mut self,
        params: &[GenericParam],
        source: hir::GenericParamSource,
    ) -> &'hir [hir::GenericParam<'hir>] {
        self.arena.alloc_from_iter(self.lower_generic_params_mut(params, source))
    }

    #[instrument(level = "trace", skip(self))]
    fn lower_generic_param(
        &mut self,
        param: &GenericParam,
        source: hir::GenericParamSource,
    ) -> hir::GenericParam<'hir> {
        let (name, kind) = self.lower_generic_param_kind(param, source);

        let hir_id = self.lower_node_id(param.id);
        self.lower_attrs(hir_id, &param.attrs);
        hir::GenericParam {
            hir_id,
            def_id: self.local_def_id(param.id),
            name,
            span: self.lower_span(param.span()),
            pure_wrt_drop: attr::contains_name(&param.attrs, sym::may_dangle),
            kind,
            colon_span: param.colon_span.map(|s| self.lower_span(s)),
            source,
        }
    }

    fn lower_generic_param_kind(
        &mut self,
        param: &GenericParam,
        source: hir::GenericParamSource,
    ) -> (hir::ParamName, hir::GenericParamKind<'hir>) {
        match &param.kind {
            GenericParamKind::Lifetime => {
                // AST resolution emitted an error on those parameters, so we lower them using
                // `ParamName::Error`.
                let param_name =
                    if let Some(LifetimeRes::Error) = self.resolver.get_lifetime_res(param.id) {
                        ParamName::Error
                    } else {
                        let ident = self.lower_ident(param.ident);
                        ParamName::Plain(ident)
                    };
                let kind =
                    hir::GenericParamKind::Lifetime { kind: hir::LifetimeParamKind::Explicit };

                (param_name, kind)
            }
            GenericParamKind::Type { default, .. } => {
                // Not only do we deny type param defaults in binders but we also map them to `None`
                // since later compiler stages cannot handle them (and shouldn't need to be able to).
                let default = default
                    .as_ref()
                    .filter(|_| match source {
                        hir::GenericParamSource::Generics => true,
                        hir::GenericParamSource::Binder => {
                            self.dcx().emit_err(errors::GenericParamDefaultInBinder {
                                span: param.span(),
                            });

                            false
                        }
                    })
                    .map(|def| {
                        self.lower_ty(
                            def,
                            ImplTraitContext::Disallowed(ImplTraitPosition::GenericDefault),
                        )
                    });

                let kind = hir::GenericParamKind::Type { default, synthetic: false };

                (hir::ParamName::Plain(self.lower_ident(param.ident)), kind)
            }
            GenericParamKind::Const { ty, kw_span: _, default } => {
                let ty = self
                    .lower_ty(ty, ImplTraitContext::Disallowed(ImplTraitPosition::GenericDefault));

                // Not only do we deny const param defaults in binders but we also map them to `None`
                // since later compiler stages cannot handle them (and shouldn't need to be able to).
                let default = default
                    .as_ref()
                    .filter(|_| match source {
                        hir::GenericParamSource::Generics => true,
                        hir::GenericParamSource::Binder => {
                            self.dcx().emit_err(errors::GenericParamDefaultInBinder {
                                span: param.span(),
                            });

                            false
                        }
                    })
                    .map(|def| self.lower_anon_const(def));

                (
                    hir::ParamName::Plain(self.lower_ident(param.ident)),
                    hir::GenericParamKind::Const { ty, default, is_host_effect: false },
                )
            }
        }
    }

    fn lower_trait_ref(
        &mut self,
        modifiers: ast::TraitBoundModifiers,
        p: &TraitRef,
        itctx: ImplTraitContext,
    ) -> hir::TraitRef<'hir> {
        let path = match self.lower_qpath(
            p.ref_id,
            &None,
            &p.path,
            ParamMode::Explicit,
            itctx,
            Some(modifiers),
        ) {
            hir::QPath::Resolved(None, path) => path,
            qpath => panic!("lower_trait_ref: unexpected QPath `{qpath:?}`"),
        };
        hir::TraitRef { path, hir_ref_id: self.lower_node_id(p.ref_id) }
    }

    #[instrument(level = "debug", skip(self))]
    fn lower_poly_trait_ref(
        &mut self,
        p: &PolyTraitRef,
        itctx: ImplTraitContext,
        modifiers: ast::TraitBoundModifiers,
    ) -> hir::PolyTraitRef<'hir> {
        let bound_generic_params =
            self.lower_lifetime_binder(p.trait_ref.ref_id, &p.bound_generic_params);
        let trait_ref = self.lower_trait_ref(modifiers, &p.trait_ref, itctx);
        hir::PolyTraitRef { bound_generic_params, trait_ref, span: self.lower_span(p.span) }
    }

    fn lower_mt(&mut self, mt: &MutTy, itctx: ImplTraitContext) -> hir::MutTy<'hir> {
        hir::MutTy { ty: self.lower_ty(&mt.ty, itctx), mutbl: mt.mutbl }
    }

    #[instrument(level = "debug", skip(self), ret)]
    fn lower_param_bounds(
        &mut self,
        bounds: &[GenericBound],
        itctx: ImplTraitContext,
    ) -> hir::GenericBounds<'hir> {
        self.arena.alloc_from_iter(self.lower_param_bounds_mut(bounds, itctx))
    }

    fn lower_param_bounds_mut<'s>(
        &'s mut self,
        bounds: &'s [GenericBound],
        itctx: ImplTraitContext,
    ) -> impl Iterator<Item = hir::GenericBound<'hir>> + Captures<'s> + Captures<'a> {
        bounds.iter().map(move |bound| self.lower_param_bound(bound, itctx))
    }

    #[instrument(level = "debug", skip(self), ret)]
    fn lower_universal_param_and_bounds(
        &mut self,
        node_id: NodeId,
        span: Span,
        ident: Ident,
        bounds: &[GenericBound],
    ) -> (hir::GenericParam<'hir>, Option<hir::WherePredicate<'hir>>, hir::TyKind<'hir>) {
        // Add a definition for the in-band `Param`.
        let def_id = self.local_def_id(node_id);
        let span = self.lower_span(span);

        // Set the name to `impl Bound1 + Bound2`.
        let param = hir::GenericParam {
            hir_id: self.lower_node_id(node_id),
            def_id,
            name: ParamName::Plain(self.lower_ident(ident)),
            pure_wrt_drop: false,
            span,
            kind: hir::GenericParamKind::Type { default: None, synthetic: true },
            colon_span: None,
            source: hir::GenericParamSource::Generics,
        };

        let preds = self.lower_generic_bound_predicate(
            ident,
            node_id,
            &GenericParamKind::Type { default: None },
            bounds,
            /* colon_span */ None,
            span,
            ImplTraitContext::Universal,
            hir::PredicateOrigin::ImplTrait,
        );

        let hir_id = self.next_id();
        let res = Res::Def(DefKind::TyParam, def_id.to_def_id());
        let ty = hir::TyKind::Path(hir::QPath::Resolved(
            None,
            self.arena.alloc(hir::Path {
                span,
                res,
                segments:
                    arena_vec![self; hir::PathSegment::new(self.lower_ident(ident), hir_id, res)],
            }),
        ));

        (param, preds, ty)
    }

    /// Lowers a block directly to an expression, presuming that it
    /// has no attributes and is not targeted by a `break`.
    fn lower_block_expr(&mut self, b: &Block) -> hir::Expr<'hir> {
        let block = self.lower_block(b, false);
        self.expr_block(block)
    }

    fn lower_array_length(&mut self, c: &AnonConst) -> hir::ArrayLen {
        match c.value.kind {
            ExprKind::Underscore => {
                if self.tcx.features().generic_arg_infer {
                    hir::ArrayLen::Infer(hir::InferArg {
                        hir_id: self.lower_node_id(c.id),
                        span: self.lower_span(c.value.span),
                    })
                } else {
                    feature_err(
                        &self.tcx.sess,
                        sym::generic_arg_infer,
                        c.value.span,
                        "using `_` for array lengths is unstable",
                    )
                    .stash(c.value.span, StashKey::UnderscoreForArrayLengths);
                    hir::ArrayLen::Body(self.lower_anon_const(c))
                }
            }
            _ => hir::ArrayLen::Body(self.lower_anon_const(c)),
        }
    }

    fn lower_anon_const(&mut self, c: &AnonConst) -> hir::AnonConst {
        self.with_new_scopes(c.value.span, |this| hir::AnonConst {
            def_id: this.local_def_id(c.id),
            hir_id: this.lower_node_id(c.id),
            body: this.lower_const_body(c.value.span, Some(&c.value)),
        })
    }

    fn lower_unsafe_source(&mut self, u: UnsafeSource) -> hir::UnsafeSource {
        match u {
            CompilerGenerated => hir::UnsafeSource::CompilerGenerated,
            UserProvided => hir::UnsafeSource::UserProvided,
        }
    }

    fn lower_trait_bound_modifiers(
        &mut self,
        modifiers: TraitBoundModifiers,
    ) -> hir::TraitBoundModifier {
        // Invalid modifier combinations will cause an error during AST validation.
        // Arbitrarily pick a placeholder for them to make compilation proceed.
        match (modifiers.constness, modifiers.polarity) {
            (BoundConstness::Never, BoundPolarity::Positive) => hir::TraitBoundModifier::None,
            (_, BoundPolarity::Maybe(_)) => hir::TraitBoundModifier::Maybe,
            (BoundConstness::Never, BoundPolarity::Negative(_)) => {
                if self.tcx.features().negative_bounds {
                    hir::TraitBoundModifier::Negative
                } else {
                    hir::TraitBoundModifier::None
                }
            }
            (BoundConstness::Always(_), _) => hir::TraitBoundModifier::Const,
            (BoundConstness::Maybe(_), _) => hir::TraitBoundModifier::MaybeConst,
        }
    }

    // Helper methods for building HIR.

    fn stmt(&mut self, span: Span, kind: hir::StmtKind<'hir>) -> hir::Stmt<'hir> {
        hir::Stmt { span: self.lower_span(span), kind, hir_id: self.next_id() }
    }

    fn stmt_expr(&mut self, span: Span, expr: hir::Expr<'hir>) -> hir::Stmt<'hir> {
        self.stmt(span, hir::StmtKind::Expr(self.arena.alloc(expr)))
    }

    fn stmt_let_pat(
        &mut self,
        attrs: Option<&'hir [Attribute]>,
        span: Span,
        init: Option<&'hir hir::Expr<'hir>>,
        pat: &'hir hir::Pat<'hir>,
        source: hir::LocalSource,
    ) -> hir::Stmt<'hir> {
        let hir_id = self.next_id();
        if let Some(a) = attrs {
            debug_assert!(!a.is_empty());
            self.attrs.insert(hir_id.local_id, a);
        }
        let local = hir::Local {
            hir_id,
            init,
            pat,
            els: None,
            source,
            span: self.lower_span(span),
            ty: None,
        };
        self.stmt(span, hir::StmtKind::Local(self.arena.alloc(local)))
    }

    fn block_expr(&mut self, expr: &'hir hir::Expr<'hir>) -> &'hir hir::Block<'hir> {
        self.block_all(expr.span, &[], Some(expr))
    }

    fn block_all(
        &mut self,
        span: Span,
        stmts: &'hir [hir::Stmt<'hir>],
        expr: Option<&'hir hir::Expr<'hir>>,
    ) -> &'hir hir::Block<'hir> {
        let blk = hir::Block {
            stmts,
            expr,
            hir_id: self.next_id(),
            rules: hir::BlockCheckMode::DefaultBlock,
            span: self.lower_span(span),
            targeted_by_break: false,
        };
        self.arena.alloc(blk)
    }

    fn pat_cf_continue(&mut self, span: Span, pat: &'hir hir::Pat<'hir>) -> &'hir hir::Pat<'hir> {
        let field = self.single_pat_field(span, pat);
        self.pat_lang_item_variant(span, hir::LangItem::ControlFlowContinue, field)
    }

    fn pat_cf_break(&mut self, span: Span, pat: &'hir hir::Pat<'hir>) -> &'hir hir::Pat<'hir> {
        let field = self.single_pat_field(span, pat);
        self.pat_lang_item_variant(span, hir::LangItem::ControlFlowBreak, field)
    }

    fn pat_some(&mut self, span: Span, pat: &'hir hir::Pat<'hir>) -> &'hir hir::Pat<'hir> {
        let field = self.single_pat_field(span, pat);
        self.pat_lang_item_variant(span, hir::LangItem::OptionSome, field)
    }

    fn pat_none(&mut self, span: Span) -> &'hir hir::Pat<'hir> {
        self.pat_lang_item_variant(span, hir::LangItem::OptionNone, &[])
    }

    fn single_pat_field(
        &mut self,
        span: Span,
        pat: &'hir hir::Pat<'hir>,
    ) -> &'hir [hir::PatField<'hir>] {
        let field = hir::PatField {
            hir_id: self.next_id(),
            ident: Ident::new(sym::integer(0), self.lower_span(span)),
            is_shorthand: false,
            pat,
            span: self.lower_span(span),
        };
        arena_vec![self; field]
    }

    fn pat_lang_item_variant(
        &mut self,
        span: Span,
        lang_item: hir::LangItem,
        fields: &'hir [hir::PatField<'hir>],
    ) -> &'hir hir::Pat<'hir> {
        let qpath = hir::QPath::LangItem(lang_item, self.lower_span(span));
        self.pat(span, hir::PatKind::Struct(qpath, fields, false))
    }

    fn pat_ident(&mut self, span: Span, ident: Ident) -> (&'hir hir::Pat<'hir>, hir::HirId) {
        self.pat_ident_binding_mode(span, ident, hir::BindingAnnotation::NONE)
    }

    fn pat_ident_mut(&mut self, span: Span, ident: Ident) -> (hir::Pat<'hir>, hir::HirId) {
        self.pat_ident_binding_mode_mut(span, ident, hir::BindingAnnotation::NONE)
    }

    fn pat_ident_binding_mode(
        &mut self,
        span: Span,
        ident: Ident,
        bm: hir::BindingAnnotation,
    ) -> (&'hir hir::Pat<'hir>, hir::HirId) {
        let (pat, hir_id) = self.pat_ident_binding_mode_mut(span, ident, bm);
        (self.arena.alloc(pat), hir_id)
    }

    fn pat_ident_binding_mode_mut(
        &mut self,
        span: Span,
        ident: Ident,
        bm: hir::BindingAnnotation,
    ) -> (hir::Pat<'hir>, hir::HirId) {
        let hir_id = self.next_id();

        (
            hir::Pat {
                hir_id,
                kind: hir::PatKind::Binding(bm, hir_id, self.lower_ident(ident), None),
                span: self.lower_span(span),
                default_binding_modes: true,
            },
            hir_id,
        )
    }

    fn pat(&mut self, span: Span, kind: hir::PatKind<'hir>) -> &'hir hir::Pat<'hir> {
        self.arena.alloc(hir::Pat {
            hir_id: self.next_id(),
            kind,
            span: self.lower_span(span),
            default_binding_modes: true,
        })
    }

    fn pat_without_dbm(&mut self, span: Span, kind: hir::PatKind<'hir>) -> hir::Pat<'hir> {
        hir::Pat {
            hir_id: self.next_id(),
            kind,
            span: self.lower_span(span),
            default_binding_modes: false,
        }
    }

    fn ty_path(
        &mut self,
        mut hir_id: hir::HirId,
        span: Span,
        qpath: hir::QPath<'hir>,
    ) -> hir::Ty<'hir> {
        let kind = match qpath {
            hir::QPath::Resolved(None, path) => {
                // Turn trait object paths into `TyKind::TraitObject` instead.
                match path.res {
                    Res::Def(DefKind::Trait | DefKind::TraitAlias, _) => {
                        let principal = hir::PolyTraitRef {
                            bound_generic_params: &[],
                            trait_ref: hir::TraitRef { path, hir_ref_id: hir_id },
                            span: self.lower_span(span),
                        };

                        // The original ID is taken by the `PolyTraitRef`,
                        // so the `Ty` itself needs a different one.
                        hir_id = self.next_id();
                        hir::TyKind::TraitObject(
                            arena_vec![self; principal],
                            self.elided_dyn_bound(span),
                            TraitObjectSyntax::None,
                        )
                    }
                    _ => hir::TyKind::Path(hir::QPath::Resolved(None, path)),
                }
            }
            _ => hir::TyKind::Path(qpath),
        };

        hir::Ty { hir_id, kind, span: self.lower_span(span) }
    }

    /// Invoked to create the lifetime argument(s) for an elided trait object
    /// bound, like the bound in `Box<dyn Debug>`. This method is not invoked
    /// when the bound is written, even if it is written with `'_` like in
    /// `Box<dyn Debug + '_>`. In those cases, `lower_lifetime` is invoked.
    fn elided_dyn_bound(&mut self, span: Span) -> &'hir hir::Lifetime {
        let r = hir::Lifetime {
            hir_id: self.next_id(),
            ident: Ident::new(kw::Empty, self.lower_span(span)),
            res: hir::LifetimeName::ImplicitObjectLifetimeDefault,
        };
        debug!("elided_dyn_bound: r={:?}", r);
        self.arena.alloc(r)
    }
}

/// Helper struct for delayed construction of GenericArgs.
struct GenericArgsCtor<'hir> {
    args: SmallVec<[hir::GenericArg<'hir>; 4]>,
    bindings: &'hir [hir::TypeBinding<'hir>],
    parenthesized: hir::GenericArgsParentheses,
    span: Span,
}

impl<'hir> GenericArgsCtor<'hir> {
    fn push_constness(
        &mut self,
        lcx: &mut LoweringContext<'_, 'hir>,
        constness: ast::BoundConstness,
    ) {
        if !lcx.tcx.features().effects {
            return;
        }

        let (span, body) = match constness {
            BoundConstness::Never => return,
            BoundConstness::Always(span) => {
                let span = lcx.lower_span(span);

                let body = hir::ExprKind::Lit(
                    lcx.arena.alloc(hir::Lit { node: LitKind::Bool(false), span }),
                );

                (span, body)
            }
            BoundConstness::Maybe(span) => {
                let span = lcx.lower_span(span);

                let Some(host_param_id) = lcx.host_param_id else {
                    lcx.dcx().span_delayed_bug(
                        span,
                        "no host param id for call in const yet no errors reported",
                    );
                    return;
                };

                let hir_id = lcx.next_id();
                let res = Res::Def(DefKind::ConstParam, host_param_id.to_def_id());
                let body = hir::ExprKind::Path(hir::QPath::Resolved(
                    None,
                    lcx.arena.alloc(hir::Path {
                        span,
                        res,
                        segments: arena_vec![
                            lcx;
                            hir::PathSegment::new(
                                Ident { name: sym::host, span },
                                hir_id,
                                res
                            )
                        ],
                    }),
                ));

                (span, body)
            }
        };
        let body = lcx.lower_body(|lcx| (&[], lcx.expr(span, body)));

        let id = lcx.next_node_id();
        let hir_id = lcx.next_id();

        let def_id = lcx.create_def(
            lcx.current_hir_id_owner.def_id,
            id,
            kw::Empty,
            DefKind::AnonConst,
            span,
        );

        lcx.children.push((def_id, hir::MaybeOwner::NonOwner(hir_id)));
        self.args.push(hir::GenericArg::Const(hir::ConstArg {
            value: hir::AnonConst { def_id, hir_id, body },
            span,
            is_desugared_from_effects: true,
        }))
    }

    fn is_empty(&self) -> bool {
        self.args.is_empty()
            && self.bindings.is_empty()
            && self.parenthesized == hir::GenericArgsParentheses::No
    }

    fn into_generic_args(self, this: &LoweringContext<'_, 'hir>) -> &'hir hir::GenericArgs<'hir> {
        let ga = hir::GenericArgs {
            args: this.arena.alloc_from_iter(self.args),
            bindings: self.bindings,
            parenthesized: self.parenthesized,
            span_ext: this.lower_span(self.span),
        };
        this.arena.alloc(ga)
    }
}<|MERGE_RESOLUTION|>--- conflicted
+++ resolved
@@ -1078,70 +1078,6 @@
                 hir::TypeBindingKind::Equality { term }
             }
             AssocConstraintKind::Bound { bounds } => {
-<<<<<<< HEAD
-                enum DesugarKind {
-                    ImplTrait,
-                    Error(ImplTraitPosition),
-                    Bound,
-                }
-
-                // Piggy-back on the `impl Trait` context to figure out the correct behavior.
-                let desugar_kind = match itctx {
-                    // in an argument, RPIT, or TAIT, if we are within a dyn type:
-                    //
-                    //     fn foo(x: dyn Iterator<Item: Debug>)
-                    //
-                    // then desugar to:
-                    //
-                    //     fn foo(x: dyn Iterator<Item = impl Debug>)
-                    //
-                    // This is because dyn traits must have all of their associated types specified.
-                    ImplTraitContext::ReturnPositionOpaqueTy { .. }
-                    | ImplTraitContext::TypeAliasesOpaqueTy { .. }
-                    | ImplTraitContext::Universal
-                        if self.is_in_dyn_type =>
-                    {
-                        DesugarKind::ImplTrait
-                    }
-
-                    ImplTraitContext::Disallowed(position) if self.is_in_dyn_type => {
-                        DesugarKind::Error(position)
-                    }
-
-                    // We are in the parameter position, but not within a dyn type:
-                    //
-                    //     fn foo(x: impl Iterator<Item: Debug>)
-                    //
-                    // so we leave it as is and this gets expanded in astconv to a bound like
-                    // `<T as Iterator>::Item: Debug` where `T` is the type parameter for the
-                    // `impl Iterator`.
-                    _ => DesugarKind::Bound,
-                };
-
-                match desugar_kind {
-                    DesugarKind::ImplTrait => {
-                        // Desugar `AssocTy: Bounds` into `AssocTy = impl Bounds`. We do this by
-                        // constructing the HIR for `impl bounds...` and then lowering that.
-
-                        let impl_trait_node_id = self.next_node_id();
-                        // Shift `impl Trait` lifetime captures from the associated type bound's
-                        // node id to the opaque node id, so that the opaque can actually use
-                        // these lifetime bounds.
-                        self.resolver
-                            .remap_extra_lifetime_params(constraint.id, impl_trait_node_id);
-
-                        self.with_dyn_type_scope(false, |this| {
-                            let node_id = this.next_node_id();
-                            let ty = this.lower_ty(
-                                &Ty {
-                                    id: node_id,
-                                    kind: TyKind::ImplTrait(impl_trait_node_id, bounds.clone()),
-                                    span: this.lower_span(constraint.span),
-                                    tokens: None,
-                                },
-                                itctx,
-                            );
-=======
                 // Disallow ATB in dyn types
                 if self.is_in_dyn_type {
                     let suggestion = match itctx {
@@ -1160,7 +1096,6 @@
                         }
                         _ => None,
                     };
->>>>>>> 4ac90e28
 
                     let guar = self.dcx().emit_err(errors::MisplacedAssocTyBinding {
                         span: constraint.span,
@@ -1174,21 +1109,7 @@
                     // later desugars into a trait predicate.
                     let bounds = self.lower_param_bounds(bounds, itctx);
 
-<<<<<<< HEAD
-                        hir::TypeBindingKind::Constraint { bounds }
-                    }
-                    DesugarKind::Error(position) => {
-                        let guar = self.dcx().emit_err(errors::MisplacedAssocTyBinding {
-                            span: constraint.span,
-                            position: DiagnosticArgFromDisplay(&position),
-                        });
-                        let err_ty =
-                            &*self.arena.alloc(self.ty(constraint.span, hir::TyKind::Err(guar)));
-                        hir::TypeBindingKind::Equality { term: err_ty.into() }
-                    }
-=======
                     hir::TypeBindingKind::Constraint { bounds }
->>>>>>> 4ac90e28
                 }
             }
         };
