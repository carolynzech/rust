--- conflicted
+++ resolved
@@ -45,11 +45,7 @@
 use rustc_errors::{ColorConfig, DiagCtxt, ErrCode, FatalError, PResult, markdown};
 use rustc_feature::find_gated_cfg;
 use rustc_interface::util::{self, get_codegen_backend};
-<<<<<<< HEAD
-use rustc_interface::{Linker, interface, passes};
-=======
 use rustc_interface::{Linker, create_and_enter_global_ctxt, interface, passes};
->>>>>>> 6bc1fe1c
 use rustc_lint::unerased_lint_store;
 use rustc_metadata::creader::MetadataLoader;
 use rustc_metadata::locator;
@@ -427,46 +423,14 @@
             // Make sure name resolution and macro expansion is run.
             let _ = tcx.resolver_for_lowering();
 
-<<<<<<< HEAD
-            if callbacks.after_crate_root_parsing(compiler, &*queries.parse().borrow())
-                == Compilation::Stop
-            {
-                return early_exit();
-=======
             if let Some(metrics_dir) = &sess.opts.unstable_opts.metrics_dir {
                 dump_feature_usage_metrics(tcx, metrics_dir);
->>>>>>> 6bc1fe1c
             }
 
             if callbacks.after_expansion(compiler, tcx) == Compilation::Stop {
                 return early_exit();
             }
 
-<<<<<<< HEAD
-            queries.global_ctxt().enter(|tcx| {
-                // Make sure name resolution and macro expansion is run.
-                let _ = tcx.resolver_for_lowering();
-
-                if let Some(metrics_dir) = &sess.opts.unstable_opts.metrics_dir {
-                    dump_feature_usage_metrics(tcx, metrics_dir);
-                }
-
-                if callbacks.after_expansion(compiler, tcx) == Compilation::Stop {
-                    return early_exit();
-                }
-
-                passes::write_dep_info(tcx);
-
-                if sess.opts.output_types.contains_key(&OutputType::DepInfo)
-                    && sess.opts.output_types.len() == 1
-                {
-                    return early_exit();
-                }
-
-                if sess.opts.unstable_opts.no_analysis {
-                    return early_exit();
-                }
-=======
             passes::write_dep_info(tcx);
 
             if sess.opts.output_types.contains_key(&OutputType::DepInfo)
@@ -480,7 +444,6 @@
             }
 
             tcx.ensure().analysis(());
->>>>>>> 6bc1fe1c
 
             if callbacks.after_analysis(compiler, tcx) == Compilation::Stop {
                 return early_exit();
