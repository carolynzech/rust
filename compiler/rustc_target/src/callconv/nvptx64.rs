use rustc_abi::{HasDataLayout, Reg, Size, TyAbiInterface};

use super::{ArgAttribute, ArgAttributes, ArgExtension, CastTarget};
<<<<<<< HEAD
use crate::abi::call::{ArgAbi, FnAbi, Uniform};
=======
use crate::callconv::{ArgAbi, FnAbi, Uniform};
>>>>>>> 9e390b29

fn classify_ret<Ty>(ret: &mut ArgAbi<'_, Ty>) {
    if ret.layout.is_aggregate() && ret.layout.is_sized() {
        classify_aggregate(ret)
    } else if ret.layout.size.bits() < 32 && ret.layout.is_sized() {
        ret.extend_integer_width_to(32);
    }
}

fn classify_arg<Ty>(arg: &mut ArgAbi<'_, Ty>) {
    if arg.layout.is_aggregate() && arg.layout.is_sized() {
        classify_aggregate(arg)
    } else if arg.layout.size.bits() < 32 && arg.layout.is_sized() {
        arg.extend_integer_width_to(32);
    }
}

/// the pass mode used for aggregates in arg and ret position
fn classify_aggregate<Ty>(arg: &mut ArgAbi<'_, Ty>) {
    let align_bytes = arg.layout.align.abi.bytes();
    let size = arg.layout.size;

    let reg = match align_bytes {
        1 => Reg::i8(),
        2 => Reg::i16(),
        4 => Reg::i32(),
        8 => Reg::i64(),
        16 => Reg::i128(),
        _ => unreachable!("Align is given as power of 2 no larger than 16 bytes"),
    };

    if align_bytes == size.bytes() {
        arg.cast_to(CastTarget {
            prefix: [Some(reg), None, None, None, None, None, None, None],
            rest: Uniform::new(Reg::i8(), Size::from_bytes(0)),
            attrs: ArgAttributes {
                regular: ArgAttribute::default(),
                arg_ext: ArgExtension::None,
                pointee_size: Size::ZERO,
                pointee_align: None,
            },
        });
    } else {
        arg.cast_to(Uniform::new(reg, size));
    }
}

fn classify_arg_kernel<'a, Ty, C>(_cx: &C, arg: &mut ArgAbi<'a, Ty>)
where
    Ty: TyAbiInterface<'a, C> + Copy,
    C: HasDataLayout,
{
    match arg.mode {
        super::PassMode::Ignore | super::PassMode::Direct(_) => return,
        super::PassMode::Pair(_, _) => {}
        super::PassMode::Cast { .. } => unreachable!(),
        super::PassMode::Indirect { .. } => {}
    }

    // FIXME only allow structs and wide pointers here
    // panic!(
    //     "`extern \"ptx-kernel\"` doesn't allow passing types other than primitives and structs"
    // );

    let align_bytes = arg.layout.align.abi.bytes();

    let unit = match align_bytes {
        1 => Reg::i8(),
        2 => Reg::i16(),
        4 => Reg::i32(),
        8 => Reg::i64(),
        16 => Reg::i128(),
        _ => unreachable!("Align is given as power of 2 no larger than 16 bytes"),
    };
    if arg.layout.size.bytes() / align_bytes == 1 {
        // Make sure we pass the struct as array at the LLVM IR level and not as a single integer.
        arg.cast_to(CastTarget {
            prefix: [Some(unit), None, None, None, None, None, None, None],
            rest: Uniform::new(unit, Size::ZERO),
            attrs: ArgAttributes::new(),
        });
    } else {
        arg.cast_to(Uniform::new(unit, arg.layout.size));
    }
}

pub(crate) fn compute_abi_info<Ty>(fn_abi: &mut FnAbi<'_, Ty>) {
    if !fn_abi.ret.is_ignore() {
        classify_ret(&mut fn_abi.ret);
    }

    for arg in fn_abi.args.iter_mut() {
        if arg.is_ignore() {
            continue;
        }
        classify_arg(arg);
    }
}

pub(crate) fn compute_ptx_kernel_abi_info<'a, Ty, C>(cx: &C, fn_abi: &mut FnAbi<'a, Ty>)
where
    Ty: TyAbiInterface<'a, C> + Copy,
    C: HasDataLayout,
{
    if !fn_abi.ret.layout.is_unit() && !fn_abi.ret.layout.is_never() {
        panic!("Kernels should not return anything other than () or !");
    }

    for arg in fn_abi.args.iter_mut() {
        if arg.is_ignore() {
            continue;
        }
        classify_arg_kernel(cx, arg);
    }
}<|MERGE_RESOLUTION|>--- conflicted
+++ resolved
@@ -1,11 +1,7 @@
 use rustc_abi::{HasDataLayout, Reg, Size, TyAbiInterface};
 
 use super::{ArgAttribute, ArgAttributes, ArgExtension, CastTarget};
-<<<<<<< HEAD
-use crate::abi::call::{ArgAbi, FnAbi, Uniform};
-=======
 use crate::callconv::{ArgAbi, FnAbi, Uniform};
->>>>>>> 9e390b29
 
 fn classify_ret<Ty>(ret: &mut ArgAbi<'_, Ty>) {
     if ret.layout.is_aggregate() && ret.layout.is_sized() {
