--- conflicted
+++ resolved
@@ -538,25 +538,12 @@
         if let ty::FnDef(did, _) = *ty.kind() {
             let fn_sig = ty.fn_sig(tcx);
 
-<<<<<<< HEAD
-            if tcx.fn_sig(did).skip_binder().abi() == RustIntrinsic
-                && tcx.item_name(did) == sym::transmute
-            {
-                let Some(from) = fn_sig.inputs().skip_binder().get(0) else {
-                    let e = self.dcx().span_delayed_bug(
-                        tcx.def_span(did),
-                        "intrinsic fn `transmute` defined with no parameters",
-                    );
-                    self.set_tainted_by_errors(e);
-                    return Ty::new_error(tcx, e);
-=======
             if tcx.is_intrinsic(did, sym::transmute) {
                 let Some(from) = fn_sig.inputs().skip_binder().get(0) else {
                     span_bug!(
                         tcx.def_span(did),
                         "intrinsic fn `transmute` defined with no parameters"
                     );
->>>>>>> b7581490
                 };
                 let to = fn_sig.output().skip_binder();
                 // We defer the transmute to the end of typeck, once all inference vars have
