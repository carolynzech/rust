--- conflicted
+++ resolved
@@ -170,19 +170,11 @@
             wf.compute(ct.into());
             wf.compute(ty.into());
         }
-<<<<<<< HEAD
-        ty::PredicateKind::Clause(ty::Clause::WellFormed(arg)) => {
-            wf.compute(arg);
-        }
-
-        ty::PredicateKind::Clause(ty::Clause::ConstEvaluatable(ct)) => {
-=======
         ty::PredicateKind::Clause(ty::ClauseKind::WellFormed(arg)) => {
             wf.compute(arg);
         }
 
         ty::PredicateKind::Clause(ty::ClauseKind::ConstEvaluatable(ct)) => {
->>>>>>> 0faea772
             wf.compute(ct.into());
         }
 
@@ -404,13 +396,9 @@
                         cause,
                         depth,
                         param_env,
-<<<<<<< HEAD
-                        ty::Binder::dummy(ty::PredicateKind::Clause(ty::Clause::WellFormed(arg))),
-=======
                         ty::Binder::dummy(ty::PredicateKind::Clause(ty::ClauseKind::WellFormed(
                             arg,
                         ))),
->>>>>>> 0faea772
                     )
                 }),
         );
@@ -502,13 +490,9 @@
                         cause.clone(),
                         depth,
                         param_env,
-<<<<<<< HEAD
-                        ty::Binder::dummy(ty::PredicateKind::Clause(ty::Clause::WellFormed(arg))),
-=======
                         ty::Binder::dummy(ty::PredicateKind::Clause(ty::ClauseKind::WellFormed(
                             arg,
                         ))),
->>>>>>> 0faea772
                     )
                 }),
         );
@@ -552,11 +536,7 @@
                                 self.out.extend(obligations);
 
                                 let predicate = ty::Binder::dummy(ty::PredicateKind::Clause(
-<<<<<<< HEAD
-                                    ty::Clause::ConstEvaluatable(ct),
-=======
                                     ty::ClauseKind::ConstEvaluatable(ct),
->>>>>>> 0faea772
                                 ));
                                 let cause = self.cause(traits::WellFormed(None));
                                 self.out.push(traits::Obligation::with_depth(
@@ -577,11 +557,7 @@
                                 self.recursion_depth,
                                 self.param_env,
                                 ty::Binder::dummy(ty::PredicateKind::Clause(
-<<<<<<< HEAD
-                                    ty::Clause::WellFormed(ct.into()),
-=======
                                     ty::ClauseKind::WellFormed(ct.into()),
->>>>>>> 0faea772
                                 )),
                             ));
                         }
@@ -594,11 +570,7 @@
                             // we would not be proving bounds we should.
 
                             let predicate = ty::Binder::dummy(ty::PredicateKind::Clause(
-<<<<<<< HEAD
-                                ty::Clause::ConstEvaluatable(ct),
-=======
                                 ty::ClauseKind::ConstEvaluatable(ct),
->>>>>>> 0faea772
                             ));
                             let cause = self.cause(traits::WellFormed(None));
                             self.out.push(traits::Obligation::with_depth(
@@ -830,11 +802,7 @@
                         cause,
                         self.recursion_depth,
                         param_env,
-<<<<<<< HEAD
-                        ty::Binder::dummy(ty::PredicateKind::Clause(ty::Clause::WellFormed(
-=======
                         ty::Binder::dummy(ty::PredicateKind::Clause(ty::ClauseKind::WellFormed(
->>>>>>> 0faea772
                             ty.into(),
                         ))),
                     ));
@@ -1021,19 +989,11 @@
                 | ty::PredicateKind::Clause(ty::ClauseKind::ConstArgHasType(..))
                 | ty::PredicateKind::Subtype(..)
                 | ty::PredicateKind::Coerce(..)
-<<<<<<< HEAD
-                | ty::PredicateKind::Clause(ty::Clause::WellFormed(..))
-                | ty::PredicateKind::ObjectSafe(..)
-                | ty::PredicateKind::ClosureKind(..)
-                | ty::PredicateKind::Clause(ty::Clause::RegionOutlives(..))
-                | ty::PredicateKind::Clause(ty::Clause::ConstEvaluatable(..))
-=======
                 | ty::PredicateKind::Clause(ty::ClauseKind::WellFormed(..))
                 | ty::PredicateKind::ObjectSafe(..)
                 | ty::PredicateKind::ClosureKind(..)
                 | ty::PredicateKind::Clause(ty::ClauseKind::RegionOutlives(..))
                 | ty::PredicateKind::Clause(ty::ClauseKind::ConstEvaluatable(..))
->>>>>>> 0faea772
                 | ty::PredicateKind::ConstEquate(..)
                 | ty::PredicateKind::Ambiguous
                 | ty::PredicateKind::AliasRelate(..)
