--- conflicted
+++ resolved
@@ -1,6 +1,5 @@
 #[cfg(feature = "master")]
 use gccjit::Context;
-<<<<<<< HEAD
 use rustc_codegen_ssa::codegen_attrs::check_tied_features;
 use rustc_codegen_ssa::errors::TargetFeatureDisableOrEnable;
 use rustc_data_structures::fx::FxHashMap;
@@ -8,13 +7,6 @@
 use rustc_session::Session;
 use rustc_target::target_features::{RUSTC_SPECIFIC_FEATURES, Stability};
 use smallvec::{SmallVec, smallvec};
-=======
-use rustc_data_structures::fx::FxHashMap;
-use rustc_middle::bug;
-use rustc_session::Session;
-use rustc_target::target_features::RUSTC_SPECIFIC_FEATURES;
-use smallvec::{smallvec, SmallVec};
->>>>>>> eb87eab2
 
 use crate::errors::{
     ForbiddenCTargetFeature, PossibleFeature, UnknownCTargetFeature, UnknownCTargetFeaturePrefix,
@@ -47,10 +39,10 @@
     // Features implied by an implicit or explicit `--target`.
     features.extend(
         sess.target
-            .features
-            .split(',')
-            .filter(|v| !v.is_empty() && backend_feature_name(v).is_some())
-            .map(String::from),
+        .features
+        .split(',')
+        .filter(|v| !v.is_empty() && backend_feature_name(v).is_some())
+        .map(String::from),
     );
 
     // -Ctarget-features
@@ -77,7 +69,6 @@
             // This excludes rustc-specific features, that do not get passed down to GCC.
             let feature = backend_feature_name(s)?;
             // Warn against use of GCC specific feature names on the CLI.
-<<<<<<< HEAD
             if diagnostics {
                 let feature_state = known_features.iter().find(|&&(v, _, _)| v == feature);
                 match feature_state {
@@ -102,15 +93,6 @@
                             UnknownCTargetFeature { feature, rust_feature: PossibleFeature::None }
                         };
                         sess.dcx().emit_warn(unknown_feature);
-=======
-            if diagnostics && !supported_features.iter().any(|&(v, _, _)| v == feature) {
-                let rust_feature = supported_features.iter().find_map(|&(rust_feature, _, _)| {
-                    let gcc_features = to_gcc_features(sess, rust_feature);
-                    if gcc_features.contains(&feature) && !gcc_features.contains(&rust_feature) {
-                        Some(rust_feature)
-                    } else {
-                        None
->>>>>>> eb87eab2
                     }
                     Some((_, Stability::Stable, _)) => {}
                     Some((_, Stability::Unstable(_), _)) => {
