#![feature(array_chunks)]
#![feature(box_patterns)]
#![feature(if_let_guard)]
#![feature(let_chains)]
#![feature(lint_reasons)]
#![feature(never_type)]
#![feature(rustc_private)]
#![feature(assert_matches)]
#![recursion_limit = "512"]
#![cfg_attr(feature = "deny-warnings", deny(warnings))]
#![allow(clippy::missing_errors_doc, clippy::missing_panics_doc, clippy::must_use_candidate)]
// warn on the same lints as `clippy_lints`
#![warn(trivial_casts, trivial_numeric_casts)]
// warn on lints, that are included in `rust-lang/rust`s bootstrap
#![warn(rust_2018_idioms, unused_lifetimes)]
// warn on rustc internal lints
#![warn(rustc::internal)]

// FIXME: switch to something more ergonomic here, once available.
// (Currently there is no way to opt into sysroot crates without `extern crate`.)
extern crate rustc_ast;
extern crate rustc_ast_pretty;
extern crate rustc_attr;
extern crate rustc_const_eval;
extern crate rustc_data_structures;
// The `rustc_driver` crate seems to be required in order to use the `rust_ast` crate.
#[allow(unused_extern_crates)]
extern crate rustc_driver;
extern crate rustc_errors;
extern crate rustc_hir;
extern crate rustc_hir_typeck;
extern crate rustc_index;
extern crate rustc_infer;
extern crate rustc_lexer;
extern crate rustc_lint;
extern crate rustc_middle;
extern crate rustc_mir_dataflow;
extern crate rustc_session;
extern crate rustc_span;
extern crate rustc_target;
extern crate rustc_trait_selection;

#[macro_use]
pub mod sym_helper;

pub mod ast_utils;
pub mod attrs;
mod check_proc_macro;
pub mod comparisons;
pub mod consts;
pub mod diagnostics;
pub mod eager_or_lazy;
pub mod higher;
mod hir_utils;
pub mod macros;
pub mod mir;
pub mod numeric_literal;
pub mod paths;
pub mod ptr;
pub mod qualify_min_const_fn;
pub mod source;
pub mod str_utils;
pub mod sugg;
pub mod ty;
pub mod usage;
pub mod visitors;

pub use self::attrs::*;
pub use self::check_proc_macro::{is_from_proc_macro, is_span_if, is_span_match};
pub use self::hir_utils::{
    both, count_eq, eq_expr_value, hash_expr, hash_stmt, is_bool, over, HirEqInterExpr, SpanlessEq, SpanlessHash,
};

use core::mem;
use core::ops::ControlFlow;
use std::collections::hash_map::Entry;
use std::hash::BuildHasherDefault;
use std::sync::{Mutex, MutexGuard, OnceLock};

use itertools::Itertools;
use rustc_ast::ast::{self, LitKind, RangeLimits};
use rustc_data_structures::fx::FxHashMap;
use rustc_data_structures::unhash::UnhashMap;
use rustc_hir::def::{DefKind, Res};
use rustc_hir::def_id::{CrateNum, DefId, LocalDefId, LocalModDefId, LOCAL_CRATE};
use rustc_hir::hir_id::{HirIdMap, HirIdSet};
use rustc_hir::intravisit::{walk_expr, FnKind, Visitor};
use rustc_hir::LangItem::{OptionNone, OptionSome, ResultErr, ResultOk};
use rustc_hir::{
    self as hir, def, Arm, ArrayLen, BindingAnnotation, Block, BlockCheckMode, Body, Closure, Destination, Expr,
    ExprField, ExprKind, FnDecl, FnRetTy, GenericArgs, HirId, Impl, ImplItem, ImplItemKind, ImplItemRef, Item,
    ItemKind, LangItem, Local, MatchSource, Mutability, Node, OwnerId, Param, Pat, PatKind, Path, PathSegment, PrimTy,
    QPath, Stmt, StmtKind, TraitItem, TraitItemKind, TraitItemRef, TraitRef, TyKind, UnOp,
};
use rustc_lexer::{tokenize, TokenKind};
use rustc_lint::{LateContext, Level, Lint, LintContext};
use rustc_middle::hir::place::PlaceBase;
use rustc_middle::mir::Const;
use rustc_middle::ty::adjustment::{Adjust, Adjustment, AutoBorrow};
use rustc_middle::ty::binding::BindingMode;
use rustc_middle::ty::fast_reject::SimplifiedType;
use rustc_middle::ty::layout::IntegerExt;
use rustc_middle::ty::{
    self as rustc_ty, Binder, BorrowKind, ClosureKind, FloatTy, IntTy, ParamEnv, ParamEnvAnd, Ty, TyCtxt, TypeAndMut,
    TypeVisitableExt, UintTy, UpvarCapture,
};
use rustc_span::hygiene::{ExpnKind, MacroKind};
use rustc_span::source_map::SourceMap;
use rustc_span::symbol::{kw, Ident, Symbol};
use rustc_span::{sym, Span};
use rustc_target::abi::Integer;
use visitors::Visitable;

use crate::consts::{constant, mir_to_const, Constant};
use crate::higher::Range;
use crate::ty::{
    adt_and_variant_of_res, can_partially_move_ty, expr_sig, is_copy, is_recursively_primitive_type,
    ty_is_fn_once_param,
};
use crate::visitors::for_each_expr;

use rustc_middle::hir::nested_filter;

#[macro_export]
macro_rules! extract_msrv_attr {
    ($context:ident) => {
        fn enter_lint_attrs(&mut self, cx: &rustc_lint::$context<'_>, attrs: &[rustc_ast::ast::Attribute]) {
            let sess = rustc_lint::LintContext::sess(cx);
            self.msrv.enter_lint_attrs(sess, attrs);
        }

        fn exit_lint_attrs(&mut self, cx: &rustc_lint::$context<'_>, attrs: &[rustc_ast::ast::Attribute]) {
            let sess = rustc_lint::LintContext::sess(cx);
            self.msrv.exit_lint_attrs(sess, attrs);
        }
    };
}

/// If the given expression is a local binding, find the initializer expression.
/// If that initializer expression is another local binding, find its initializer again.
/// This process repeats as long as possible (but usually no more than once). Initializer
/// expressions with adjustments are ignored. If this is not desired, use [`find_binding_init`]
/// instead.
///
/// Examples:
/// ```no_run
/// let abc = 1;
/// //        ^ output
/// let def = abc;
/// dbg!(def);
/// //   ^^^ input
///
/// // or...
/// let abc = 1;
/// let def = abc + 2;
/// //        ^^^^^^^ output
/// dbg!(def);
/// //   ^^^ input
/// ```
pub fn expr_or_init<'a, 'b, 'tcx: 'b>(cx: &LateContext<'tcx>, mut expr: &'a Expr<'b>) -> &'a Expr<'b> {
    while let Some(init) = path_to_local(expr)
        .and_then(|id| find_binding_init(cx, id))
        .filter(|init| cx.typeck_results().expr_adjustments(init).is_empty())
    {
        expr = init;
    }
    expr
}

/// Finds the initializer expression for a local binding. Returns `None` if the binding is mutable.
/// By only considering immutable bindings, we guarantee that the returned expression represents the
/// value of the binding wherever it is referenced.
///
/// Example: For `let x = 1`, if the `HirId` of `x` is provided, the `Expr` `1` is returned.
/// Note: If you have an expression that references a binding `x`, use `path_to_local` to get the
/// canonical binding `HirId`.
pub fn find_binding_init<'tcx>(cx: &LateContext<'tcx>, hir_id: HirId) -> Option<&'tcx Expr<'tcx>> {
    let hir = cx.tcx.hir();
    if let Some(Node::Pat(pat)) = hir.find(hir_id)
        && matches!(pat.kind, PatKind::Binding(BindingAnnotation::NONE, ..))
        && let parent = hir.parent_id(hir_id)
        && let Some(Node::Local(local)) = hir.find(parent)
    {
        return local.init;
    }
    None
}

/// Returns `true` if the given `NodeId` is inside a constant context
///
/// # Example
///
/// ```rust,ignore
/// if in_constant(cx, expr.hir_id) {
///     // Do something
/// }
/// ```
pub fn in_constant(cx: &LateContext<'_>, id: HirId) -> bool {
    cx.tcx.hir().is_inside_const_context(id)
}

/// Checks if a `Res` refers to a constructor of a `LangItem`
/// For example, use this to check whether a function call or a pattern is `Some(..)`.
pub fn is_res_lang_ctor(cx: &LateContext<'_>, res: Res, lang_item: LangItem) -> bool {
    if let Res::Def(DefKind::Ctor(..), id) = res
        && let Some(lang_id) = cx.tcx.lang_items().get(lang_item)
        && let Some(id) = cx.tcx.opt_parent(id)
    {
        id == lang_id
    } else {
        false
    }
}

pub fn is_res_diagnostic_ctor(cx: &LateContext<'_>, res: Res, diag_item: Symbol) -> bool {
    if let Res::Def(DefKind::Ctor(..), id) = res
        && let Some(id) = cx.tcx.opt_parent(id)
    {
        cx.tcx.is_diagnostic_item(diag_item, id)
    } else {
        false
    }
}

/// Checks if a `QPath` resolves to a constructor of a diagnostic item.
pub fn is_diagnostic_ctor(cx: &LateContext<'_>, qpath: &QPath<'_>, diagnostic_item: Symbol) -> bool {
    if let QPath::Resolved(_, path) = qpath {
        if let Res::Def(DefKind::Ctor(..), ctor_id) = path.res {
            return cx.tcx.is_diagnostic_item(diagnostic_item, cx.tcx.parent(ctor_id));
        }
    }
    false
}

/// Checks if the `DefId` matches the given diagnostic item or it's constructor.
pub fn is_diagnostic_item_or_ctor(cx: &LateContext<'_>, did: DefId, item: Symbol) -> bool {
    let did = match cx.tcx.def_kind(did) {
        DefKind::Ctor(..) => cx.tcx.parent(did),
        // Constructors for types in external crates seem to have `DefKind::Variant`
        DefKind::Variant => match cx.tcx.opt_parent(did) {
            Some(did) if matches!(cx.tcx.def_kind(did), DefKind::Variant) => did,
            _ => did,
        },
        _ => did,
    };

    cx.tcx.is_diagnostic_item(item, did)
}

/// Checks if the `DefId` matches the given `LangItem` or it's constructor.
pub fn is_lang_item_or_ctor(cx: &LateContext<'_>, did: DefId, item: LangItem) -> bool {
    let did = match cx.tcx.def_kind(did) {
        DefKind::Ctor(..) => cx.tcx.parent(did),
        // Constructors for types in external crates seem to have `DefKind::Variant`
        DefKind::Variant => match cx.tcx.opt_parent(did) {
            Some(did) if matches!(cx.tcx.def_kind(did), DefKind::Variant) => did,
            _ => did,
        },
        _ => did,
    };

    cx.tcx.lang_items().get(item) == Some(did)
}

pub fn is_unit_expr(expr: &Expr<'_>) -> bool {
    matches!(
        expr.kind,
        ExprKind::Block(
            Block {
                stmts: [],
                expr: None,
                ..
            },
            _
        ) | ExprKind::Tup([])
    )
}

/// Checks if given pattern is a wildcard (`_`)
pub fn is_wild(pat: &Pat<'_>) -> bool {
    matches!(pat.kind, PatKind::Wild)
}

/// Checks if the given `QPath` belongs to a type alias.
pub fn is_ty_alias(qpath: &QPath<'_>) -> bool {
    match *qpath {
        QPath::Resolved(_, path) => matches!(path.res, Res::Def(DefKind::TyAlias | DefKind::AssocTy, ..)),
        QPath::TypeRelative(ty, _) if let TyKind::Path(qpath) = ty.kind => is_ty_alias(&qpath),
        _ => false,
    }
}

/// Checks if the method call given in `expr` belongs to the given trait.
/// This is a deprecated function, consider using [`is_trait_method`].
pub fn match_trait_method(cx: &LateContext<'_>, expr: &Expr<'_>, path: &[&str]) -> bool {
    let def_id = cx.typeck_results().type_dependent_def_id(expr.hir_id).unwrap();
    let trt_id = cx.tcx.trait_of_item(def_id);
    trt_id.map_or(false, |trt_id| match_def_path(cx, trt_id, path))
}

/// Checks if a method is defined in an impl of a diagnostic item
pub fn is_diag_item_method(cx: &LateContext<'_>, def_id: DefId, diag_item: Symbol) -> bool {
    if let Some(impl_did) = cx.tcx.impl_of_method(def_id) {
        if let Some(adt) = cx.tcx.type_of(impl_did).instantiate_identity().ty_adt_def() {
            return cx.tcx.is_diagnostic_item(diag_item, adt.did());
        }
    }
    false
}

/// Checks if a method is in a diagnostic item trait
pub fn is_diag_trait_item(cx: &LateContext<'_>, def_id: DefId, diag_item: Symbol) -> bool {
    if let Some(trait_did) = cx.tcx.trait_of_item(def_id) {
        return cx.tcx.is_diagnostic_item(diag_item, trait_did);
    }
    false
}

/// Checks if the method call given in `expr` belongs to the given trait.
pub fn is_trait_method(cx: &LateContext<'_>, expr: &Expr<'_>, diag_item: Symbol) -> bool {
    cx.typeck_results()
        .type_dependent_def_id(expr.hir_id)
        .map_or(false, |did| is_diag_trait_item(cx, did, diag_item))
}

/// Checks if the `def_id` belongs to a function that is part of a trait impl.
pub fn is_def_id_trait_method(cx: &LateContext<'_>, def_id: LocalDefId) -> bool {
    if let Some(hir_id) = cx.tcx.opt_local_def_id_to_hir_id(def_id)
        && let Node::Item(item) = cx.tcx.hir().get_parent(hir_id)
        && let ItemKind::Impl(imp) = item.kind
    {
        imp.of_trait.is_some()
    } else {
        false
    }
}

/// Checks if the given expression is a path referring an item on the trait
/// that is marked with the given diagnostic item.
///
/// For checking method call expressions instead of path expressions, use
/// [`is_trait_method`].
///
/// For example, this can be used to find if an expression like `u64::default`
/// refers to an item of the trait `Default`, which is associated with the
/// `diag_item` of `sym::Default`.
pub fn is_trait_item(cx: &LateContext<'_>, expr: &Expr<'_>, diag_item: Symbol) -> bool {
    if let hir::ExprKind::Path(ref qpath) = expr.kind {
        cx.qpath_res(qpath, expr.hir_id)
            .opt_def_id()
            .map_or(false, |def_id| is_diag_trait_item(cx, def_id, diag_item))
    } else {
        false
    }
}

pub fn last_path_segment<'tcx>(path: &QPath<'tcx>) -> &'tcx PathSegment<'tcx> {
    match *path {
        QPath::Resolved(_, path) => path.segments.last().expect("A path must have at least one segment"),
        QPath::TypeRelative(_, seg) => seg,
        QPath::LangItem(..) => panic!("last_path_segment: lang item has no path segments"),
    }
}

pub fn qpath_generic_tys<'tcx>(qpath: &QPath<'tcx>) -> impl Iterator<Item = &'tcx hir::Ty<'tcx>> {
    last_path_segment(qpath)
        .args
        .map_or(&[][..], |a| a.args)
        .iter()
        .filter_map(|a| match a {
            hir::GenericArg::Type(ty) => Some(*ty),
            _ => None,
        })
}

/// THIS METHOD IS DEPRECATED and will eventually be removed since it does not match against the
/// entire path or resolved `DefId`. Prefer using `match_def_path`. Consider getting a `DefId` from
/// `QPath::Resolved.1.res.opt_def_id()`.
///
/// Matches a `QPath` against a slice of segment string literals.
///
/// There is also `match_path` if you are dealing with a `rustc_hir::Path` instead of a
/// `rustc_hir::QPath`.
///
/// # Examples
/// ```rust,ignore
/// match_qpath(path, &["std", "rt", "begin_unwind"])
/// ```
pub fn match_qpath(path: &QPath<'_>, segments: &[&str]) -> bool {
    match *path {
        QPath::Resolved(_, path) => match_path(path, segments),
        QPath::TypeRelative(ty, segment) => match ty.kind {
            TyKind::Path(ref inner_path) => {
                if let [prefix @ .., end] = segments {
                    if match_qpath(inner_path, prefix) {
                        return segment.ident.name.as_str() == *end;
                    }
                }
                false
            },
            _ => false,
        },
        QPath::LangItem(..) => false,
    }
}

/// If the expression is a path, resolves it to a `DefId` and checks if it matches the given path.
///
/// Please use `is_path_diagnostic_item` if the target is a diagnostic item.
pub fn is_expr_path_def_path(cx: &LateContext<'_>, expr: &Expr<'_>, segments: &[&str]) -> bool {
    path_def_id(cx, expr).map_or(false, |id| match_def_path(cx, id, segments))
}

/// If `maybe_path` is a path node which resolves to an item, resolves it to a `DefId` and checks if
/// it matches the given lang item.
pub fn is_path_lang_item<'tcx>(cx: &LateContext<'_>, maybe_path: &impl MaybePath<'tcx>, lang_item: LangItem) -> bool {
    path_def_id(cx, maybe_path).map_or(false, |id| cx.tcx.lang_items().get(lang_item) == Some(id))
}

/// If `maybe_path` is a path node which resolves to an item, resolves it to a `DefId` and checks if
/// it matches the given diagnostic item.
pub fn is_path_diagnostic_item<'tcx>(
    cx: &LateContext<'_>,
    maybe_path: &impl MaybePath<'tcx>,
    diag_item: Symbol,
) -> bool {
    path_def_id(cx, maybe_path).map_or(false, |id| cx.tcx.is_diagnostic_item(diag_item, id))
}

/// THIS METHOD IS DEPRECATED and will eventually be removed since it does not match against the
/// entire path or resolved `DefId`. Prefer using `match_def_path`. Consider getting a `DefId` from
/// `QPath::Resolved.1.res.opt_def_id()`.
///
/// Matches a `Path` against a slice of segment string literals.
///
/// There is also `match_qpath` if you are dealing with a `rustc_hir::QPath` instead of a
/// `rustc_hir::Path`.
///
/// # Examples
///
/// ```rust,ignore
/// if match_path(&trait_ref.path, &paths::HASH) {
///     // This is the `std::hash::Hash` trait.
/// }
///
/// if match_path(ty_path, &["rustc", "lint", "Lint"]) {
///     // This is a `rustc_middle::lint::Lint`.
/// }
/// ```
pub fn match_path(path: &Path<'_>, segments: &[&str]) -> bool {
    path.segments
        .iter()
        .rev()
        .zip(segments.iter().rev())
        .all(|(a, b)| a.ident.name.as_str() == *b)
}

/// If the expression is a path to a local, returns the canonical `HirId` of the local.
pub fn path_to_local(expr: &Expr<'_>) -> Option<HirId> {
    if let ExprKind::Path(QPath::Resolved(None, path)) = expr.kind {
        if let Res::Local(id) = path.res {
            return Some(id);
        }
    }
    None
}

/// Returns true if the expression is a path to a local with the specified `HirId`.
/// Use this function to see if an expression matches a function argument or a match binding.
pub fn path_to_local_id(expr: &Expr<'_>, id: HirId) -> bool {
    path_to_local(expr) == Some(id)
}

pub trait MaybePath<'hir> {
    fn hir_id(&self) -> HirId;
    fn qpath_opt(&self) -> Option<&QPath<'hir>>;
}

macro_rules! maybe_path {
    ($ty:ident, $kind:ident) => {
        impl<'hir> MaybePath<'hir> for hir::$ty<'hir> {
            fn hir_id(&self) -> HirId {
                self.hir_id
            }
            fn qpath_opt(&self) -> Option<&QPath<'hir>> {
                match &self.kind {
                    hir::$kind::Path(qpath) => Some(qpath),
                    _ => None,
                }
            }
        }
    };
}
maybe_path!(Expr, ExprKind);
maybe_path!(Pat, PatKind);
maybe_path!(Ty, TyKind);

/// If `maybe_path` is a path node, resolves it, otherwise returns `Res::Err`
pub fn path_res<'tcx>(cx: &LateContext<'_>, maybe_path: &impl MaybePath<'tcx>) -> Res {
    match maybe_path.qpath_opt() {
        None => Res::Err,
        Some(qpath) => cx.qpath_res(qpath, maybe_path.hir_id()),
    }
}

/// If `maybe_path` is a path node which resolves to an item, retrieves the item ID
pub fn path_def_id<'tcx>(cx: &LateContext<'_>, maybe_path: &impl MaybePath<'tcx>) -> Option<DefId> {
    path_res(cx, maybe_path).opt_def_id()
}

fn find_primitive_impls<'tcx>(tcx: TyCtxt<'tcx>, name: &str) -> impl Iterator<Item = DefId> + 'tcx {
    let ty = match name {
        "bool" => SimplifiedType::Bool,
        "char" => SimplifiedType::Char,
        "str" => SimplifiedType::Str,
        "array" => SimplifiedType::Array,
        "slice" => SimplifiedType::Slice,
        // FIXME: rustdoc documents these two using just `pointer`.
        //
        // Maybe this is something we should do here too.
        "const_ptr" => SimplifiedType::Ptr(Mutability::Not),
        "mut_ptr" => SimplifiedType::Ptr(Mutability::Mut),
        "isize" => SimplifiedType::Int(IntTy::Isize),
        "i8" => SimplifiedType::Int(IntTy::I8),
        "i16" => SimplifiedType::Int(IntTy::I16),
        "i32" => SimplifiedType::Int(IntTy::I32),
        "i64" => SimplifiedType::Int(IntTy::I64),
        "i128" => SimplifiedType::Int(IntTy::I128),
        "usize" => SimplifiedType::Uint(UintTy::Usize),
        "u8" => SimplifiedType::Uint(UintTy::U8),
        "u16" => SimplifiedType::Uint(UintTy::U16),
        "u32" => SimplifiedType::Uint(UintTy::U32),
        "u64" => SimplifiedType::Uint(UintTy::U64),
        "u128" => SimplifiedType::Uint(UintTy::U128),
        "f32" => SimplifiedType::Float(FloatTy::F32),
        "f64" => SimplifiedType::Float(FloatTy::F64),
        _ => return [].iter().copied(),
    };

    tcx.incoherent_impls(ty).iter().copied()
}

fn non_local_item_children_by_name(tcx: TyCtxt<'_>, def_id: DefId, name: Symbol) -> Vec<Res> {
    match tcx.def_kind(def_id) {
        DefKind::Mod | DefKind::Enum | DefKind::Trait => tcx
            .module_children(def_id)
            .iter()
            .filter(|item| item.ident.name == name)
            .map(|child| child.res.expect_non_local())
            .collect(),
        DefKind::Impl { .. } => tcx
            .associated_item_def_ids(def_id)
            .iter()
            .copied()
            .filter(|assoc_def_id| tcx.item_name(*assoc_def_id) == name)
            .map(|assoc_def_id| Res::Def(tcx.def_kind(assoc_def_id), assoc_def_id))
            .collect(),
        _ => Vec::new(),
    }
}

fn local_item_children_by_name(tcx: TyCtxt<'_>, local_id: LocalDefId, name: Symbol) -> Vec<Res> {
    let hir = tcx.hir();

    let root_mod;
    let item_kind = match hir.find_by_def_id(local_id) {
        Some(Node::Crate(r#mod)) => {
            root_mod = ItemKind::Mod(r#mod);
            &root_mod
        },
        Some(Node::Item(item)) => &item.kind,
        _ => return Vec::new(),
    };

    let res = |ident: Ident, owner_id: OwnerId| {
        if ident.name == name {
            let def_id = owner_id.to_def_id();
            Some(Res::Def(tcx.def_kind(def_id), def_id))
        } else {
            None
        }
    };

    match item_kind {
        ItemKind::Mod(r#mod) => r#mod
            .item_ids
            .iter()
            .filter_map(|&item_id| res(hir.item(item_id).ident, item_id.owner_id))
            .collect(),
        ItemKind::Impl(r#impl) => r#impl
            .items
            .iter()
            .filter_map(|&ImplItemRef { ident, id, .. }| res(ident, id.owner_id))
            .collect(),
        ItemKind::Trait(.., trait_item_refs) => trait_item_refs
            .iter()
            .filter_map(|&TraitItemRef { ident, id, .. }| res(ident, id.owner_id))
            .collect(),
        _ => Vec::new(),
    }
}

fn item_children_by_name(tcx: TyCtxt<'_>, def_id: DefId, name: Symbol) -> Vec<Res> {
    if let Some(local_id) = def_id.as_local() {
        local_item_children_by_name(tcx, local_id, name)
    } else {
        non_local_item_children_by_name(tcx, def_id, name)
    }
}

/// Resolves a def path like `std::vec::Vec`.
///
/// Can return multiple resolutions when there are multiple versions of the same crate, e.g.
/// `memchr::memchr` could return the functions from both memchr 1.0 and memchr 2.0.
///
/// Also returns multiple results when there are multiple paths under the same name e.g. `std::vec`
/// would have both a [`DefKind::Mod`] and [`DefKind::Macro`].
///
/// This function is expensive and should be used sparingly.
pub fn def_path_res(cx: &LateContext<'_>, path: &[&str]) -> Vec<Res> {
    fn find_crates(tcx: TyCtxt<'_>, name: Symbol) -> impl Iterator<Item = DefId> + '_ {
        tcx.crates(())
            .iter()
            .copied()
            .filter(move |&num| tcx.crate_name(num) == name)
            .map(CrateNum::as_def_id)
    }

    let tcx = cx.tcx;

    let (base, mut path) = match *path {
        [primitive] => {
            return vec![PrimTy::from_name(Symbol::intern(primitive)).map_or(Res::Err, Res::PrimTy)];
        },
        [base, ref path @ ..] => (base, path),
        _ => return Vec::new(),
    };

    let base_sym = Symbol::intern(base);

    let local_crate = if tcx.crate_name(LOCAL_CRATE) == base_sym {
        Some(LOCAL_CRATE.as_def_id())
    } else {
        None
    };

    let starts = find_primitive_impls(tcx, base)
        .chain(find_crates(tcx, base_sym))
        .chain(local_crate)
        .map(|id| Res::Def(tcx.def_kind(id), id));

    let mut resolutions: Vec<Res> = starts.collect();

    while let [segment, rest @ ..] = path {
        path = rest;
        let segment = Symbol::intern(segment);

        resolutions = resolutions
            .into_iter()
            .filter_map(|res| res.opt_def_id())
            .flat_map(|def_id| {
                // When the current def_id is e.g. `struct S`, check the impl items in
                // `impl S { ... }`
                let inherent_impl_children = tcx
                    .inherent_impls(def_id)
                    .iter()
                    .flat_map(|&impl_def_id| item_children_by_name(tcx, impl_def_id, segment));

                let direct_children = item_children_by_name(tcx, def_id, segment);

                inherent_impl_children.chain(direct_children)
            })
            .collect();
    }

    resolutions
}

/// Resolves a def path like `std::vec::Vec` to its [`DefId`]s, see [`def_path_res`].
pub fn def_path_def_ids(cx: &LateContext<'_>, path: &[&str]) -> impl Iterator<Item = DefId> {
    def_path_res(cx, path).into_iter().filter_map(|res| res.opt_def_id())
}

/// Convenience function to get the `DefId` of a trait by path.
/// It could be a trait or trait alias.
///
/// This function is expensive and should be used sparingly.
pub fn get_trait_def_id(cx: &LateContext<'_>, path: &[&str]) -> Option<DefId> {
    def_path_res(cx, path).into_iter().find_map(|res| match res {
        Res::Def(DefKind::Trait | DefKind::TraitAlias, trait_id) => Some(trait_id),
        _ => None,
    })
}

/// Gets the `hir::TraitRef` of the trait the given method is implemented for.
///
/// Use this if you want to find the `TraitRef` of the `Add` trait in this example:
///
/// ```no_run
/// struct Point(isize, isize);
///
/// impl std::ops::Add for Point {
///     type Output = Self;
///
///     fn add(self, other: Self) -> Self {
///         Point(0, 0)
///     }
/// }
/// ```
pub fn trait_ref_of_method<'tcx>(cx: &LateContext<'tcx>, def_id: LocalDefId) -> Option<&'tcx TraitRef<'tcx>> {
    // Get the implemented trait for the current function
    let hir_id = cx.tcx.hir().local_def_id_to_hir_id(def_id);
    let parent_impl = cx.tcx.hir().get_parent_item(hir_id);
    if parent_impl != hir::CRATE_OWNER_ID
        && let hir::Node::Item(item) = cx.tcx.hir().get_by_def_id(parent_impl.def_id)
        && let hir::ItemKind::Impl(impl_) = &item.kind
    {
        return impl_.of_trait.as_ref();
    }
    None
}

/// This method will return tuple of projection stack and root of the expression,
/// used in `can_mut_borrow_both`.
///
/// For example, if `e` represents the `v[0].a.b[x]`
/// this method will return a tuple, composed of a `Vec`
/// containing the `Expr`s for `v[0], v[0].a, v[0].a.b, v[0].a.b[x]`
/// and an `Expr` for root of them, `v`
fn projection_stack<'a, 'hir>(mut e: &'a Expr<'hir>) -> (Vec<&'a Expr<'hir>>, &'a Expr<'hir>) {
    let mut result = vec![];
    let root = loop {
        match e.kind {
            ExprKind::Index(ep, _, _) | ExprKind::Field(ep, _) => {
                result.push(e);
                e = ep;
            },
            _ => break e,
        };
    };
    result.reverse();
    (result, root)
}

/// Gets the mutability of the custom deref adjustment, if any.
pub fn expr_custom_deref_adjustment(cx: &LateContext<'_>, e: &Expr<'_>) -> Option<Mutability> {
    cx.typeck_results()
        .expr_adjustments(e)
        .iter()
        .find_map(|a| match a.kind {
            Adjust::Deref(Some(d)) => Some(Some(d.mutbl)),
            Adjust::Deref(None) => None,
            _ => Some(None),
        })
        .and_then(|x| x)
}

/// Checks if two expressions can be mutably borrowed simultaneously
/// and they aren't dependent on borrowing same thing twice
pub fn can_mut_borrow_both(cx: &LateContext<'_>, e1: &Expr<'_>, e2: &Expr<'_>) -> bool {
    let (s1, r1) = projection_stack(e1);
    let (s2, r2) = projection_stack(e2);
    if !eq_expr_value(cx, r1, r2) {
        return true;
    }
    if expr_custom_deref_adjustment(cx, r1).is_some() || expr_custom_deref_adjustment(cx, r2).is_some() {
        return false;
    }

    for (x1, x2) in s1.iter().zip(s2.iter()) {
        if expr_custom_deref_adjustment(cx, x1).is_some() || expr_custom_deref_adjustment(cx, x2).is_some() {
            return false;
        }

        match (&x1.kind, &x2.kind) {
            (ExprKind::Field(_, i1), ExprKind::Field(_, i2)) => {
                if i1 != i2 {
                    return true;
                }
            },
            (ExprKind::Index(_, i1, _), ExprKind::Index(_, i2, _)) => {
                if !eq_expr_value(cx, i1, i2) {
                    return false;
                }
            },
            _ => return false,
        }
    }
    false
}

/// Returns true if the `def_id` associated with the `path` is recognized as a "default-equivalent"
/// constructor from the std library
fn is_default_equivalent_ctor(cx: &LateContext<'_>, def_id: DefId, path: &QPath<'_>) -> bool {
    let std_types_symbols = &[
        sym::Vec,
        sym::VecDeque,
        sym::LinkedList,
        sym::HashMap,
        sym::BTreeMap,
        sym::HashSet,
        sym::BTreeSet,
        sym::BinaryHeap,
    ];

    if let QPath::TypeRelative(_, method) = path {
        if method.ident.name == sym::new {
            if let Some(impl_did) = cx.tcx.impl_of_method(def_id) {
                if let Some(adt) = cx.tcx.type_of(impl_did).instantiate_identity().ty_adt_def() {
                    return std_types_symbols.iter().any(|&symbol| {
                        cx.tcx.is_diagnostic_item(symbol, adt.did()) || Some(adt.did()) == cx.tcx.lang_items().string()
                    });
                }
            }
        }
    }
    false
}

/// Returns true if the expr is equal to `Default::default` when evaluated.
pub fn is_default_equivalent_call(cx: &LateContext<'_>, repl_func: &Expr<'_>) -> bool {
    if let hir::ExprKind::Path(ref repl_func_qpath) = repl_func.kind
        && let Some(repl_def_id) = cx.qpath_res(repl_func_qpath, repl_func.hir_id).opt_def_id()
        && (is_diag_trait_item(cx, repl_def_id, sym::Default)
            || is_default_equivalent_ctor(cx, repl_def_id, repl_func_qpath))
    {
        true
    } else {
        false
    }
}

/// Returns true if the expr is equal to `Default::default()` of it's type when evaluated.
/// It doesn't cover all cases, for example indirect function calls (some of std
/// functions are supported) but it is the best we have.
pub fn is_default_equivalent(cx: &LateContext<'_>, e: &Expr<'_>) -> bool {
    match &e.kind {
        ExprKind::Lit(lit) => match lit.node {
            LitKind::Bool(false) | LitKind::Int(0, _) => true,
            LitKind::Str(s, _) => s.is_empty(),
            _ => false,
        },
        ExprKind::Tup(items) | ExprKind::Array(items) => items.iter().all(|x| is_default_equivalent(cx, x)),
        ExprKind::Repeat(x, ArrayLen::Body(len)) => {
            if let ExprKind::Lit(const_lit) = cx.tcx.hir().body(len.body).value.kind
                && let LitKind::Int(v, _) = const_lit.node
                && v <= 32
                && is_default_equivalent(cx, x)
            {
                true
            } else {
                false
            }
        },
        ExprKind::Call(repl_func, []) => is_default_equivalent_call(cx, repl_func),
        ExprKind::Call(from_func, [ref arg]) => is_default_equivalent_from(cx, from_func, arg),
        ExprKind::Path(qpath) => is_res_lang_ctor(cx, cx.qpath_res(qpath, e.hir_id), OptionNone),
        ExprKind::AddrOf(rustc_hir::BorrowKind::Ref, _, expr) => matches!(expr.kind, ExprKind::Array([])),
        _ => false,
    }
}

fn is_default_equivalent_from(cx: &LateContext<'_>, from_func: &Expr<'_>, arg: &Expr<'_>) -> bool {
    if let ExprKind::Path(QPath::TypeRelative(ty, seg)) = from_func.kind
        && seg.ident.name == sym::from
    {
        match arg.kind {
            ExprKind::Lit(hir::Lit {
                node: LitKind::Str(ref sym, _),
                ..
            }) => return sym.is_empty() && is_path_lang_item(cx, ty, LangItem::String),
            ExprKind::Array([]) => return is_path_diagnostic_item(cx, ty, sym::Vec),
            ExprKind::Repeat(_, ArrayLen::Body(len)) => {
                if let ExprKind::Lit(const_lit) = cx.tcx.hir().body(len.body).value.kind
                    && let LitKind::Int(v, _) = const_lit.node
                {
                    return v == 0 && is_path_diagnostic_item(cx, ty, sym::Vec);
                }
            },
            _ => (),
        }
    }
    false
}

/// Checks if the top level expression can be moved into a closure as is.
/// Currently checks for:
/// * Break/Continue outside the given loop HIR ids.
/// * Yield/Return statements.
/// * Inline assembly.
/// * Usages of a field of a local where the type of the local can be partially moved.
///
/// For example, given the following function:
///
/// ```no_run
/// fn f<'a>(iter: &mut impl Iterator<Item = (usize, &'a mut String)>) {
///     for item in iter {
///         let s = item.1;
///         if item.0 > 10 {
///             continue;
///         } else {
///             s.clear();
///         }
///     }
/// }
/// ```
///
/// When called on the expression `item.0` this will return false unless the local `item` is in the
/// `ignore_locals` set. The type `(usize, &mut String)` can have the second element moved, so it
/// isn't always safe to move into a closure when only a single field is needed.
///
/// When called on the `continue` expression this will return false unless the outer loop expression
/// is in the `loop_ids` set.
///
/// Note that this check is not recursive, so passing the `if` expression will always return true
/// even though sub-expressions might return false.
pub fn can_move_expr_to_closure_no_visit<'tcx>(
    cx: &LateContext<'tcx>,
    expr: &'tcx Expr<'_>,
    loop_ids: &[HirId],
    ignore_locals: &HirIdSet,
) -> bool {
    match expr.kind {
        ExprKind::Break(Destination { target_id: Ok(id), .. }, _)
        | ExprKind::Continue(Destination { target_id: Ok(id), .. })
            if loop_ids.contains(&id) =>
        {
            true
        },
        ExprKind::Break(..)
        | ExprKind::Continue(_)
        | ExprKind::Ret(_)
        | ExprKind::Yield(..)
        | ExprKind::InlineAsm(_) => false,
        // Accessing a field of a local value can only be done if the type isn't
        // partially moved.
        ExprKind::Field(
            &Expr {
                hir_id,
                kind:
                    ExprKind::Path(QPath::Resolved(
                        _,
                        Path {
                            res: Res::Local(local_id),
                            ..
                        },
                    )),
                ..
            },
            _,
        ) if !ignore_locals.contains(local_id) && can_partially_move_ty(cx, cx.typeck_results().node_type(hir_id)) => {
            // TODO: check if the local has been partially moved. Assume it has for now.
            false
        },
        _ => true,
    }
}

/// How a local is captured by a closure
#[derive(Debug, Clone, Copy, PartialEq, Eq)]
pub enum CaptureKind {
    Value,
    Ref(Mutability),
}
impl CaptureKind {
    pub fn is_imm_ref(self) -> bool {
        self == Self::Ref(Mutability::Not)
    }
}
impl std::ops::BitOr for CaptureKind {
    type Output = Self;
    fn bitor(self, rhs: Self) -> Self::Output {
        match (self, rhs) {
            (CaptureKind::Value, _) | (_, CaptureKind::Value) => CaptureKind::Value,
            (CaptureKind::Ref(Mutability::Mut), CaptureKind::Ref(_))
            | (CaptureKind::Ref(_), CaptureKind::Ref(Mutability::Mut)) => CaptureKind::Ref(Mutability::Mut),
            (CaptureKind::Ref(Mutability::Not), CaptureKind::Ref(Mutability::Not)) => CaptureKind::Ref(Mutability::Not),
        }
    }
}
impl std::ops::BitOrAssign for CaptureKind {
    fn bitor_assign(&mut self, rhs: Self) {
        *self = *self | rhs;
    }
}

/// Given an expression referencing a local, determines how it would be captured in a closure.
/// Note as this will walk up to parent expressions until the capture can be determined it should
/// only be used while making a closure somewhere a value is consumed. e.g. a block, match arm, or
/// function argument (other than a receiver).
pub fn capture_local_usage(cx: &LateContext<'_>, e: &Expr<'_>) -> CaptureKind {
    fn pat_capture_kind(cx: &LateContext<'_>, pat: &Pat<'_>) -> CaptureKind {
        let mut capture = CaptureKind::Ref(Mutability::Not);
        pat.each_binding_or_first(&mut |_, id, span, _| match cx
            .typeck_results()
            .extract_binding_mode(cx.sess(), id, span)
            .unwrap()
        {
            BindingMode::BindByValue(_) if !is_copy(cx, cx.typeck_results().node_type(id)) => {
                capture = CaptureKind::Value;
            },
            BindingMode::BindByReference(Mutability::Mut) if capture != CaptureKind::Value => {
                capture = CaptureKind::Ref(Mutability::Mut);
            },
            _ => (),
        });
        capture
    }

    debug_assert!(matches!(
        e.kind,
        ExprKind::Path(QPath::Resolved(None, Path { res: Res::Local(_), .. }))
    ));

    let mut child_id = e.hir_id;
    let mut capture = CaptureKind::Value;
    let mut capture_expr_ty = e;

    for (parent_id, parent) in cx.tcx.hir().parent_iter(e.hir_id) {
        if let [
            Adjustment {
                kind: Adjust::Deref(_) | Adjust::Borrow(AutoBorrow::Ref(..)),
                target,
            },
            ref adjust @ ..,
        ] = *cx
            .typeck_results()
            .adjustments()
            .get(child_id)
            .map_or(&[][..], |x| &**x)
        {
            if let rustc_ty::RawPtr(TypeAndMut { mutbl: mutability, .. }) | rustc_ty::Ref(_, _, mutability) =
                *adjust.last().map_or(target, |a| a.target).kind()
            {
                return CaptureKind::Ref(mutability);
            }
        }

        match parent {
            Node::Expr(e) => match e.kind {
                ExprKind::AddrOf(_, mutability, _) => return CaptureKind::Ref(mutability),
                ExprKind::Index(..) | ExprKind::Unary(UnOp::Deref, _) => capture = CaptureKind::Ref(Mutability::Not),
                ExprKind::Assign(lhs, ..) | ExprKind::AssignOp(_, lhs, _) if lhs.hir_id == child_id => {
                    return CaptureKind::Ref(Mutability::Mut);
                },
                ExprKind::Field(..) => {
                    if capture == CaptureKind::Value {
                        capture_expr_ty = e;
                    }
                },
                ExprKind::Let(let_expr) => {
                    let mutability = match pat_capture_kind(cx, let_expr.pat) {
                        CaptureKind::Value => Mutability::Not,
                        CaptureKind::Ref(m) => m,
                    };
                    return CaptureKind::Ref(mutability);
                },
                ExprKind::Match(_, arms, _) => {
                    let mut mutability = Mutability::Not;
                    for capture in arms.iter().map(|arm| pat_capture_kind(cx, arm.pat)) {
                        match capture {
                            CaptureKind::Value => break,
                            CaptureKind::Ref(Mutability::Mut) => mutability = Mutability::Mut,
                            CaptureKind::Ref(Mutability::Not) => (),
                        }
                    }
                    return CaptureKind::Ref(mutability);
                },
                _ => break,
            },
            Node::Local(l) => match pat_capture_kind(cx, l.pat) {
                CaptureKind::Value => break,
                capture @ CaptureKind::Ref(_) => return capture,
            },
            _ => break,
        }

        child_id = parent_id;
    }

    if capture == CaptureKind::Value && is_copy(cx, cx.typeck_results().expr_ty(capture_expr_ty)) {
        // Copy types are never automatically captured by value.
        CaptureKind::Ref(Mutability::Not)
    } else {
        capture
    }
}

/// Checks if the expression can be moved into a closure as is. This will return a list of captures
/// if so, otherwise, `None`.
pub fn can_move_expr_to_closure<'tcx>(cx: &LateContext<'tcx>, expr: &'tcx Expr<'_>) -> Option<HirIdMap<CaptureKind>> {
    struct V<'cx, 'tcx> {
        cx: &'cx LateContext<'tcx>,
        // Stack of potential break targets contained in the expression.
        loops: Vec<HirId>,
        /// Local variables created in the expression. These don't need to be captured.
        locals: HirIdSet,
        /// Whether this expression can be turned into a closure.
        allow_closure: bool,
        /// Locals which need to be captured, and whether they need to be by value, reference, or
        /// mutable reference.
        captures: HirIdMap<CaptureKind>,
    }
    impl<'tcx> Visitor<'tcx> for V<'_, 'tcx> {
        fn visit_expr(&mut self, e: &'tcx Expr<'_>) {
            if !self.allow_closure {
                return;
            }

            match e.kind {
                ExprKind::Path(QPath::Resolved(None, &Path { res: Res::Local(l), .. })) => {
                    if !self.locals.contains(&l) {
                        let cap = capture_local_usage(self.cx, e);
                        self.captures.entry(l).and_modify(|e| *e |= cap).or_insert(cap);
                    }
                },
                ExprKind::Closure(closure) => {
                    for capture in self.cx.typeck_results().closure_min_captures_flattened(closure.def_id) {
                        let local_id = match capture.place.base {
                            PlaceBase::Local(id) => id,
                            PlaceBase::Upvar(var) => var.var_path.hir_id,
                            _ => continue,
                        };
                        if !self.locals.contains(&local_id) {
                            let capture = match capture.info.capture_kind {
                                UpvarCapture::ByValue => CaptureKind::Value,
                                UpvarCapture::ByRef(kind) => match kind {
                                    BorrowKind::ImmBorrow => CaptureKind::Ref(Mutability::Not),
                                    BorrowKind::UniqueImmBorrow | BorrowKind::MutBorrow => {
                                        CaptureKind::Ref(Mutability::Mut)
                                    },
                                },
                            };
                            self.captures
                                .entry(local_id)
                                .and_modify(|e| *e |= capture)
                                .or_insert(capture);
                        }
                    }
                },
                ExprKind::Loop(b, ..) => {
                    self.loops.push(e.hir_id);
                    self.visit_block(b);
                    self.loops.pop();
                },
                _ => {
                    self.allow_closure &= can_move_expr_to_closure_no_visit(self.cx, e, &self.loops, &self.locals);
                    walk_expr(self, e);
                },
            }
        }

        fn visit_pat(&mut self, p: &'tcx Pat<'tcx>) {
            p.each_binding_or_first(&mut |_, id, _, _| {
                self.locals.insert(id);
            });
        }
    }

    let mut v = V {
        cx,
        allow_closure: true,
        loops: Vec::new(),
        locals: HirIdSet::default(),
        captures: HirIdMap::default(),
    };
    v.visit_expr(expr);
    v.allow_closure.then_some(v.captures)
}

/// Arguments of a method: the receiver and all the additional arguments.
pub type MethodArguments<'tcx> = Vec<(&'tcx Expr<'tcx>, &'tcx [Expr<'tcx>])>;

/// Returns the method names and argument list of nested method call expressions that make up
/// `expr`. method/span lists are sorted with the most recent call first.
pub fn method_calls<'tcx>(expr: &'tcx Expr<'tcx>, max_depth: usize) -> (Vec<Symbol>, MethodArguments<'tcx>, Vec<Span>) {
    let mut method_names = Vec::with_capacity(max_depth);
    let mut arg_lists = Vec::with_capacity(max_depth);
    let mut spans = Vec::with_capacity(max_depth);

    let mut current = expr;
    for _ in 0..max_depth {
        if let ExprKind::MethodCall(path, receiver, args, _) = &current.kind {
            if receiver.span.from_expansion() || args.iter().any(|e| e.span.from_expansion()) {
                break;
            }
            method_names.push(path.ident.name);
            arg_lists.push((*receiver, &**args));
            spans.push(path.ident.span);
            current = receiver;
        } else {
            break;
        }
    }

    (method_names, arg_lists, spans)
}

/// Matches an `Expr` against a chain of methods, and return the matched `Expr`s.
///
/// For example, if `expr` represents the `.baz()` in `foo.bar().baz()`,
/// `method_chain_args(expr, &["bar", "baz"])` will return a `Vec`
/// containing the `Expr`s for
/// `.bar()` and `.baz()`
pub fn method_chain_args<'a>(expr: &'a Expr<'_>, methods: &[&str]) -> Option<Vec<(&'a Expr<'a>, &'a [Expr<'a>])>> {
    let mut current = expr;
    let mut matched = Vec::with_capacity(methods.len());
    for method_name in methods.iter().rev() {
        // method chains are stored last -> first
        if let ExprKind::MethodCall(path, receiver, args, _) = current.kind {
            if path.ident.name.as_str() == *method_name {
                if receiver.span.from_expansion() || args.iter().any(|e| e.span.from_expansion()) {
                    return None;
                }
                matched.push((receiver, args)); // build up `matched` backwards
                current = receiver; // go to parent expression
            } else {
                return None;
            }
        } else {
            return None;
        }
    }
    // Reverse `matched` so that it is in the same order as `methods`.
    matched.reverse();
    Some(matched)
}

/// Returns `true` if the provided `def_id` is an entrypoint to a program.
pub fn is_entrypoint_fn(cx: &LateContext<'_>, def_id: DefId) -> bool {
    cx.tcx
        .entry_fn(())
        .map_or(false, |(entry_fn_def_id, _)| def_id == entry_fn_def_id)
}

/// Returns `true` if the expression is in the program's `#[panic_handler]`.
pub fn is_in_panic_handler(cx: &LateContext<'_>, e: &Expr<'_>) -> bool {
    let parent = cx.tcx.hir().get_parent_item(e.hir_id);
    Some(parent.to_def_id()) == cx.tcx.lang_items().panic_impl()
}

/// Gets the name of the item the expression is in, if available.
pub fn get_item_name(cx: &LateContext<'_>, expr: &Expr<'_>) -> Option<Symbol> {
    let parent_id = cx.tcx.hir().get_parent_item(expr.hir_id).def_id;
    match cx.tcx.hir().find_by_def_id(parent_id) {
        Some(
            Node::Item(Item { ident, .. })
            | Node::TraitItem(TraitItem { ident, .. })
            | Node::ImplItem(ImplItem { ident, .. }),
        ) => Some(ident.name),
        _ => None,
    }
}

pub struct ContainsName<'a, 'tcx> {
    pub cx: &'a LateContext<'tcx>,
    pub name: Symbol,
    pub result: bool,
}

impl<'a, 'tcx> Visitor<'tcx> for ContainsName<'a, 'tcx> {
    type NestedFilter = nested_filter::OnlyBodies;

    fn visit_name(&mut self, name: Symbol) {
        if self.name == name {
            self.result = true;
        }
    }

    fn nested_visit_map(&mut self) -> Self::Map {
        self.cx.tcx.hir()
    }
}

/// Checks if an `Expr` contains a certain name.
pub fn contains_name<'tcx>(name: Symbol, expr: &'tcx Expr<'_>, cx: &LateContext<'tcx>) -> bool {
    let mut cn = ContainsName {
        name,
        result: false,
        cx,
    };
    cn.visit_expr(expr);
    cn.result
}

/// Returns `true` if `expr` contains a return expression
pub fn contains_return<'tcx>(expr: impl Visitable<'tcx>) -> bool {
    for_each_expr(expr, |e| {
        if matches!(e.kind, hir::ExprKind::Ret(..)) {
            ControlFlow::Break(())
        } else {
            ControlFlow::Continue(())
        }
    })
    .is_some()
}

/// Gets the parent node, if any.
pub fn get_parent_node(tcx: TyCtxt<'_>, id: HirId) -> Option<Node<'_>> {
    tcx.hir().find_parent(id)
}

/// Gets the parent expression, if any –- this is useful to constrain a lint.
pub fn get_parent_expr<'tcx>(cx: &LateContext<'tcx>, e: &Expr<'_>) -> Option<&'tcx Expr<'tcx>> {
    get_parent_expr_for_hir(cx, e.hir_id)
}

/// This retrieves the parent for the given `HirId` if it's an expression. This is useful for
/// constraint lints
pub fn get_parent_expr_for_hir<'tcx>(cx: &LateContext<'tcx>, hir_id: hir::HirId) -> Option<&'tcx Expr<'tcx>> {
    match get_parent_node(cx.tcx, hir_id) {
        Some(Node::Expr(parent)) => Some(parent),
        _ => None,
    }
}

/// Gets the enclosing block, if any.
pub fn get_enclosing_block<'tcx>(cx: &LateContext<'tcx>, hir_id: HirId) -> Option<&'tcx Block<'tcx>> {
    let map = &cx.tcx.hir();
    let enclosing_node = map
        .get_enclosing_scope(hir_id)
        .and_then(|enclosing_id| map.find(enclosing_id));
    enclosing_node.and_then(|node| match node {
        Node::Block(block) => Some(block),
        Node::Item(&Item {
            kind: ItemKind::Fn(_, _, eid),
            ..
        })
        | Node::ImplItem(&ImplItem {
            kind: ImplItemKind::Fn(_, eid),
            ..
        }) => match cx.tcx.hir().body(eid).value.kind {
            ExprKind::Block(block, _) => Some(block),
            _ => None,
        },
        _ => None,
    })
}

/// Gets the loop or closure enclosing the given expression, if any.
pub fn get_enclosing_loop_or_multi_call_closure<'tcx>(
    cx: &LateContext<'tcx>,
    expr: &Expr<'_>,
) -> Option<&'tcx Expr<'tcx>> {
    for (_, node) in cx.tcx.hir().parent_iter(expr.hir_id) {
        match node {
            Node::Expr(e) => match e.kind {
                ExprKind::Closure { .. } => {
                    if let rustc_ty::Closure(_, subs) = cx.typeck_results().expr_ty(e).kind()
                        && subs.as_closure().kind() == ClosureKind::FnOnce
                    {
                        continue;
                    }
                    let is_once = walk_to_expr_usage(cx, e, |node, id| {
                        let Node::Expr(e) = node else {
                            return None;
                        };
                        match e.kind {
                            ExprKind::Call(f, _) if f.hir_id == id => Some(()),
                            ExprKind::Call(f, args) => {
                                let i = args.iter().position(|arg| arg.hir_id == id)?;
                                let sig = expr_sig(cx, f)?;
                                let predicates = sig
                                    .predicates_id()
                                    .map_or(cx.param_env, |id| cx.tcx.param_env(id))
                                    .caller_bounds();
                                sig.input(i).and_then(|ty| {
                                    ty_is_fn_once_param(cx.tcx, ty.skip_binder(), predicates).then_some(())
                                })
                            },
                            ExprKind::MethodCall(_, receiver, args, _) => {
                                let i = std::iter::once(receiver)
                                    .chain(args.iter())
                                    .position(|arg| arg.hir_id == id)?;
                                let id = cx.typeck_results().type_dependent_def_id(e.hir_id)?;
                                let ty = cx.tcx.fn_sig(id).instantiate_identity().skip_binder().inputs()[i];
                                ty_is_fn_once_param(cx.tcx, ty, cx.tcx.param_env(id).caller_bounds()).then_some(())
                            },
                            _ => None,
                        }
                    })
                    .is_some();
                    if !is_once {
                        return Some(e);
                    }
                },
                ExprKind::Loop(..) => return Some(e),
                _ => (),
            },
            Node::Stmt(_) | Node::Block(_) | Node::Local(_) | Node::Arm(_) => (),
            _ => break,
        }
    }
    None
}

/// Gets the parent node if it's an impl block.
pub fn get_parent_as_impl(tcx: TyCtxt<'_>, id: HirId) -> Option<&Impl<'_>> {
    match tcx.hir().parent_iter(id).next() {
        Some((
            _,
            Node::Item(Item {
                kind: ItemKind::Impl(imp),
                ..
            }),
        )) => Some(imp),
        _ => None,
    }
}

/// Removes blocks around an expression, only if the block contains just one expression
/// and no statements. Unsafe blocks are not removed.
///
/// Examples:
///  * `{}`               -> `{}`
///  * `{ x }`            -> `x`
///  * `{{ x }}`          -> `x`
///  * `{ x; }`           -> `{ x; }`
///  * `{ x; y }`         -> `{ x; y }`
///  * `{ unsafe { x } }` -> `unsafe { x }`
pub fn peel_blocks<'a>(mut expr: &'a Expr<'a>) -> &'a Expr<'a> {
    while let ExprKind::Block(
        Block {
            stmts: [],
            expr: Some(inner),
            rules: BlockCheckMode::DefaultBlock,
            ..
        },
        _,
    ) = expr.kind
    {
        expr = inner;
    }
    expr
}

/// Removes blocks around an expression, only if the block contains just one expression
/// or just one expression statement with a semicolon. Unsafe blocks are not removed.
///
/// Examples:
///  * `{}`               -> `{}`
///  * `{ x }`            -> `x`
///  * `{ x; }`           -> `x`
///  * `{{ x; }}`         -> `x`
///  * `{ x; y }`         -> `{ x; y }`
///  * `{ unsafe { x } }` -> `unsafe { x }`
pub fn peel_blocks_with_stmt<'a>(mut expr: &'a Expr<'a>) -> &'a Expr<'a> {
    while let ExprKind::Block(
        Block {
            stmts: [],
            expr: Some(inner),
            rules: BlockCheckMode::DefaultBlock,
            ..
        }
        | Block {
            stmts:
                [
                    Stmt {
                        kind: StmtKind::Expr(inner) | StmtKind::Semi(inner),
                        ..
                    },
                ],
            expr: None,
            rules: BlockCheckMode::DefaultBlock,
            ..
        },
        _,
    ) = expr.kind
    {
        expr = inner;
    }
    expr
}

/// Checks if the given expression is the else clause of either an `if` or `if let` expression.
pub fn is_else_clause(tcx: TyCtxt<'_>, expr: &Expr<'_>) -> bool {
    let mut iter = tcx.hir().parent_iter(expr.hir_id);
    match iter.next() {
        Some((
            _,
            Node::Expr(Expr {
                kind: ExprKind::If(_, _, Some(else_expr)),
                ..
            }),
        )) => else_expr.hir_id == expr.hir_id,
        _ => false,
    }
}

/// Checks if the given expression is a part of `let else`
/// returns `true` for both the `init` and the `else` part
pub fn is_inside_let_else(tcx: TyCtxt<'_>, expr: &Expr<'_>) -> bool {
    let mut child_id = expr.hir_id;
    for (parent_id, node) in tcx.hir().parent_iter(child_id) {
        if let Node::Local(Local {
            init: Some(init),
            els: Some(els),
            ..
        }) = node
            && (init.hir_id == child_id || els.hir_id == child_id)
        {
            return true;
        }

        child_id = parent_id;
    }

    false
}

/// Checks if the given expression is the else clause of a `let else` expression
pub fn is_else_clause_in_let_else(tcx: TyCtxt<'_>, expr: &Expr<'_>) -> bool {
    let mut child_id = expr.hir_id;
    for (parent_id, node) in tcx.hir().parent_iter(child_id) {
        if let Node::Local(Local { els: Some(els), .. }) = node
            && els.hir_id == child_id
        {
            return true;
        }

        child_id = parent_id;
    }

    false
}

/// Checks whether the given `Expr` is a range equivalent to a `RangeFull`.
/// For the lower bound, this means that:
/// - either there is none
/// - or it is the smallest value that can be represented by the range's integer type
/// For the upper bound, this means that:
/// - either there is none
/// - or it is the largest value that can be represented by the range's integer type and is
///   inclusive
/// - or it is a call to some container's `len` method and is exclusive, and the range is passed to
///   a method call on that same container (e.g. `v.drain(..v.len())`)
/// If the given `Expr` is not some kind of range, the function returns `false`.
pub fn is_range_full(cx: &LateContext<'_>, expr: &Expr<'_>, container_path: Option<&Path<'_>>) -> bool {
    let ty = cx.typeck_results().expr_ty(expr);
    if let Some(Range { start, end, limits }) = Range::hir(expr) {
        let start_is_none_or_min = start.map_or(true, |start| {
            if let rustc_ty::Adt(_, subst) = ty.kind()
                && let bnd_ty = subst.type_at(0)
                && let Some(min_val) = bnd_ty.numeric_min_val(cx.tcx)
                && let Some(min_const) = mir_to_const(cx, Const::from_ty_const(min_val, cx.tcx))
                && let Some(start_const) = constant(cx, cx.typeck_results(), start)
            {
                start_const == min_const
            } else {
                false
            }
        });
        let end_is_none_or_max = end.map_or(true, |end| match limits {
            RangeLimits::Closed => {
                if let rustc_ty::Adt(_, subst) = ty.kind()
                    && let bnd_ty = subst.type_at(0)
                    && let Some(max_val) = bnd_ty.numeric_max_val(cx.tcx)
                    && let Some(max_const) = mir_to_const(cx, Const::from_ty_const(max_val, cx.tcx))
                    && let Some(end_const) = constant(cx, cx.typeck_results(), end)
                {
                    end_const == max_const
                } else {
                    false
                }
            },
            RangeLimits::HalfOpen => {
                if let Some(container_path) = container_path
                    && let ExprKind::MethodCall(name, self_arg, [], _) = end.kind
                    && name.ident.name == sym::len
                    && let ExprKind::Path(QPath::Resolved(None, path)) = self_arg.kind
                {
                    container_path.res == path.res
                } else {
                    false
                }
            },
        });
        return start_is_none_or_min && end_is_none_or_max;
    }
    false
}

/// Checks whether the given expression is a constant integer of the given value.
/// unlike `is_integer_literal`, this version does const folding
pub fn is_integer_const(cx: &LateContext<'_>, e: &Expr<'_>, value: u128) -> bool {
    if is_integer_literal(e, value) {
        return true;
    }
    let enclosing_body = cx.tcx.hir().enclosing_body_owner(e.hir_id);
    if let Some(Constant::Int(v)) = constant(cx, cx.tcx.typeck(enclosing_body), e) {
        return value == v;
    }
    false
}

/// Checks whether the given expression is a constant literal of the given value.
pub fn is_integer_literal(expr: &Expr<'_>, value: u128) -> bool {
    // FIXME: use constant folding
    if let ExprKind::Lit(spanned) = expr.kind {
        if let LitKind::Int(v, _) = spanned.node {
            return v == value;
        }
    }
    false
}

/// Returns `true` if the given `Expr` has been coerced before.
///
/// Examples of coercions can be found in the Nomicon at
/// <https://doc.rust-lang.org/nomicon/coercions.html>.
///
/// See `rustc_middle::ty::adjustment::Adjustment` and `rustc_hir_analysis::check::coercion` for
/// more information on adjustments and coercions.
pub fn is_adjusted(cx: &LateContext<'_>, e: &Expr<'_>) -> bool {
    cx.typeck_results().adjustments().get(e.hir_id).is_some()
}

/// Returns the pre-expansion span if this comes from an expansion of the
/// macro `name`.
/// See also [`is_direct_expn_of`].
#[must_use]
pub fn is_expn_of(mut span: Span, name: &str) -> Option<Span> {
    loop {
        if span.from_expansion() {
            let data = span.ctxt().outer_expn_data();
            let new_span = data.call_site;

            if let ExpnKind::Macro(MacroKind::Bang, mac_name) = data.kind {
                if mac_name.as_str() == name {
                    return Some(new_span);
                }
            }

            span = new_span;
        } else {
            return None;
        }
    }
}

/// Returns the pre-expansion span if the span directly comes from an expansion
/// of the macro `name`.
/// The difference with [`is_expn_of`] is that in
/// ```no_run
/// # macro_rules! foo { ($name:tt!$args:tt) => { $name!$args } }
/// # macro_rules! bar { ($e:expr) => { $e } }
/// foo!(bar!(42));
/// ```
/// `42` is considered expanded from `foo!` and `bar!` by `is_expn_of` but only
/// from `bar!` by `is_direct_expn_of`.
#[must_use]
pub fn is_direct_expn_of(span: Span, name: &str) -> Option<Span> {
    if span.from_expansion() {
        let data = span.ctxt().outer_expn_data();
        let new_span = data.call_site;

        if let ExpnKind::Macro(MacroKind::Bang, mac_name) = data.kind {
            if mac_name.as_str() == name {
                return Some(new_span);
            }
        }
    }

    None
}

/// Convenience function to get the return type of a function.
pub fn return_ty<'tcx>(cx: &LateContext<'tcx>, fn_def_id: hir::OwnerId) -> Ty<'tcx> {
    let ret_ty = cx.tcx.fn_sig(fn_def_id).instantiate_identity().output();
    cx.tcx.erase_late_bound_regions(ret_ty)
}

/// Convenience function to get the nth argument type of a function.
pub fn nth_arg<'tcx>(cx: &LateContext<'tcx>, fn_def_id: hir::OwnerId, nth: usize) -> Ty<'tcx> {
    let arg = cx.tcx.fn_sig(fn_def_id).instantiate_identity().input(nth);
    cx.tcx.erase_late_bound_regions(arg)
}

/// Checks if an expression is constructing a tuple-like enum variant or struct
pub fn is_ctor_or_promotable_const_function(cx: &LateContext<'_>, expr: &Expr<'_>) -> bool {
    if let ExprKind::Call(fun, _) = expr.kind {
        if let ExprKind::Path(ref qp) = fun.kind {
            let res = cx.qpath_res(qp, fun.hir_id);
            return match res {
                def::Res::Def(DefKind::Variant | DefKind::Ctor(..), ..) => true,
                def::Res::Def(_, def_id) => cx.tcx.is_promotable_const_fn(def_id),
                _ => false,
            };
        }
    }
    false
}

/// Returns `true` if a pattern is refutable.
// TODO: should be implemented using rustc/mir_build/thir machinery
pub fn is_refutable(cx: &LateContext<'_>, pat: &Pat<'_>) -> bool {
    fn is_enum_variant(cx: &LateContext<'_>, qpath: &QPath<'_>, id: HirId) -> bool {
        matches!(
            cx.qpath_res(qpath, id),
            def::Res::Def(DefKind::Variant, ..) | Res::Def(DefKind::Ctor(def::CtorOf::Variant, _), _)
        )
    }

    fn are_refutable<'a, I: IntoIterator<Item = &'a Pat<'a>>>(cx: &LateContext<'_>, i: I) -> bool {
        i.into_iter().any(|pat| is_refutable(cx, pat))
    }

    match pat.kind {
        PatKind::Wild => false,
        PatKind::Binding(_, _, _, pat) => pat.map_or(false, |pat| is_refutable(cx, pat)),
        PatKind::Box(pat) | PatKind::Ref(pat, _) => is_refutable(cx, pat),
        PatKind::Lit(..) | PatKind::Range(..) => true,
        PatKind::Path(ref qpath) => is_enum_variant(cx, qpath, pat.hir_id),
        PatKind::Or(pats) => {
            // TODO: should be the honest check, that pats is exhaustive set
            are_refutable(cx, pats)
        },
        PatKind::Tuple(pats, _) => are_refutable(cx, pats),
        PatKind::Struct(ref qpath, fields, _) => {
            is_enum_variant(cx, qpath, pat.hir_id) || are_refutable(cx, fields.iter().map(|field| field.pat))
        },
        PatKind::TupleStruct(ref qpath, pats, _) => is_enum_variant(cx, qpath, pat.hir_id) || are_refutable(cx, pats),
        PatKind::Slice(head, middle, tail) => {
            match &cx.typeck_results().node_type(pat.hir_id).kind() {
                rustc_ty::Slice(..) => {
                    // [..] is the only irrefutable slice pattern.
                    !head.is_empty() || middle.is_none() || !tail.is_empty()
                },
                rustc_ty::Array(..) => are_refutable(cx, head.iter().chain(middle).chain(tail.iter())),
                _ => {
                    // unreachable!()
                    true
                },
            }
        },
    }
}

/// If the pattern is an `or` pattern, call the function once for each sub pattern. Otherwise, call
/// the function once on the given pattern.
pub fn recurse_or_patterns<'tcx, F: FnMut(&'tcx Pat<'tcx>)>(pat: &'tcx Pat<'tcx>, mut f: F) {
    if let PatKind::Or(pats) = pat.kind {
        pats.iter().for_each(f);
    } else {
        f(pat);
    }
}

pub fn is_self(slf: &Param<'_>) -> bool {
    if let PatKind::Binding(.., name, _) = slf.pat.kind {
        name.name == kw::SelfLower
    } else {
        false
    }
}

pub fn is_self_ty(slf: &hir::Ty<'_>) -> bool {
    if let TyKind::Path(QPath::Resolved(None, path)) = slf.kind {
        if let Res::SelfTyParam { .. } | Res::SelfTyAlias { .. } = path.res {
            return true;
        }
    }
    false
}

pub fn iter_input_pats<'tcx>(decl: &FnDecl<'_>, body: &'tcx Body<'_>) -> impl Iterator<Item = &'tcx Param<'tcx>> {
    (0..decl.inputs.len()).map(move |i| &body.params[i])
}

/// Checks if a given expression is a match expression expanded from the `?`
/// operator or the `try` macro.
pub fn is_try<'tcx>(cx: &LateContext<'_>, expr: &'tcx Expr<'tcx>) -> Option<&'tcx Expr<'tcx>> {
    fn is_ok(cx: &LateContext<'_>, arm: &Arm<'_>) -> bool {
        if let PatKind::TupleStruct(ref path, pat, ddpos) = arm.pat.kind
            && ddpos.as_opt_usize().is_none()
            && is_res_lang_ctor(cx, cx.qpath_res(path, arm.pat.hir_id), ResultOk)
            && let PatKind::Binding(_, hir_id, _, None) = pat[0].kind
            && path_to_local_id(arm.body, hir_id)
        {
            return true;
        }
        false
    }

    fn is_err(cx: &LateContext<'_>, arm: &Arm<'_>) -> bool {
        if let PatKind::TupleStruct(ref path, _, _) = arm.pat.kind {
            is_res_lang_ctor(cx, cx.qpath_res(path, arm.pat.hir_id), ResultErr)
        } else {
            false
        }
    }

    if let ExprKind::Match(_, arms, ref source) = expr.kind {
        // desugared from a `?` operator
        if let MatchSource::TryDesugar(_) = *source {
            return Some(expr);
        }

        if arms.len() == 2
            && arms[0].guard.is_none()
            && arms[1].guard.is_none()
            && ((is_ok(cx, &arms[0]) && is_err(cx, &arms[1])) || (is_ok(cx, &arms[1]) && is_err(cx, &arms[0])))
        {
            return Some(expr);
        }
    }

    None
}

/// Returns `true` if the lint is `#[allow]`ed or `#[expect]`ed at any of the `ids`, fulfilling all
/// of the expectations in `ids`
///
/// This should only be used when the lint would otherwise be emitted, for a way to check if a lint
/// is allowed early to skip work see [`is_lint_allowed`]
///
/// To emit at a lint at a different context than the one current see
/// [`span_lint_hir`](diagnostics::span_lint_hir) or
/// [`span_lint_hir_and_then`](diagnostics::span_lint_hir_and_then)
pub fn fulfill_or_allowed(cx: &LateContext<'_>, lint: &'static Lint, ids: impl IntoIterator<Item = HirId>) -> bool {
    let mut suppress_lint = false;

    for id in ids {
        let (level, _) = cx.tcx.lint_level_at_node(lint, id);
        if let Some(expectation) = level.get_expectation_id() {
            cx.fulfill_expectation(expectation);
        }

        match level {
            Level::Allow | Level::Expect(_) => suppress_lint = true,
            Level::Warn | Level::ForceWarn(_) | Level::Deny | Level::Forbid => {},
        }
    }

    suppress_lint
}

/// Returns `true` if the lint is allowed in the current context. This is useful for
/// skipping long running code when it's unnecessary
///
/// This function should check the lint level for the same node, that the lint will
/// be emitted at. If the information is buffered to be emitted at a later point, please
/// make sure to use `span_lint_hir` functions to emit the lint. This ensures that
/// expectations at the checked nodes will be fulfilled.
pub fn is_lint_allowed(cx: &LateContext<'_>, lint: &'static Lint, id: HirId) -> bool {
    cx.tcx.lint_level_at_node(lint, id).0 == Level::Allow
}

pub fn strip_pat_refs<'hir>(mut pat: &'hir Pat<'hir>) -> &'hir Pat<'hir> {
    while let PatKind::Ref(subpat, _) = pat.kind {
        pat = subpat;
    }
    pat
}

pub fn int_bits(tcx: TyCtxt<'_>, ity: rustc_ty::IntTy) -> u64 {
    Integer::from_int_ty(&tcx, ity).size().bits()
}

#[expect(clippy::cast_possible_wrap)]
/// Turn a constant int byte representation into an i128
pub fn sext(tcx: TyCtxt<'_>, u: u128, ity: rustc_ty::IntTy) -> i128 {
    let amt = 128 - int_bits(tcx, ity);
    ((u as i128) << amt) >> amt
}

#[expect(clippy::cast_sign_loss)]
/// clip unused bytes
pub fn unsext(tcx: TyCtxt<'_>, u: i128, ity: rustc_ty::IntTy) -> u128 {
    let amt = 128 - int_bits(tcx, ity);
    ((u as u128) << amt) >> amt
}

/// clip unused bytes
pub fn clip(tcx: TyCtxt<'_>, u: u128, ity: rustc_ty::UintTy) -> u128 {
    let bits = Integer::from_uint_ty(&tcx, ity).size().bits();
    let amt = 128 - bits;
    (u << amt) >> amt
}

pub fn has_attr(attrs: &[ast::Attribute], symbol: Symbol) -> bool {
    attrs.iter().any(|attr| attr.has_name(symbol))
}

pub fn has_repr_attr(cx: &LateContext<'_>, hir_id: HirId) -> bool {
    has_attr(cx.tcx.hir().attrs(hir_id), sym::repr)
}

pub fn any_parent_has_attr(tcx: TyCtxt<'_>, node: HirId, symbol: Symbol) -> bool {
    let map = &tcx.hir();
    let mut prev_enclosing_node = None;
    let mut enclosing_node = node;
    while Some(enclosing_node) != prev_enclosing_node {
        if has_attr(map.attrs(enclosing_node), symbol) {
            return true;
        }
        prev_enclosing_node = Some(enclosing_node);
        enclosing_node = map.get_parent_item(enclosing_node).into();
    }

    false
}

pub fn any_parent_is_automatically_derived(tcx: TyCtxt<'_>, node: HirId) -> bool {
    any_parent_has_attr(tcx, node, sym::automatically_derived)
}

/// Matches a function call with the given path and returns the arguments.
///
/// Usage:
///
/// ```rust,ignore
/// if let Some(args) = match_function_call(cx, cmp_max_call, &paths::CMP_MAX);
/// ```
/// This function is deprecated. Use [`match_function_call_with_def_id`].
pub fn match_function_call<'tcx>(
    cx: &LateContext<'tcx>,
    expr: &'tcx Expr<'_>,
    path: &[&str],
) -> Option<&'tcx [Expr<'tcx>]> {
    if let ExprKind::Call(fun, args) = expr.kind
        && let ExprKind::Path(ref qpath) = fun.kind
        && let Some(fun_def_id) = cx.qpath_res(qpath, fun.hir_id).opt_def_id()
        && match_def_path(cx, fun_def_id, path)
    {
        return Some(args);
    };
    None
}

pub fn match_function_call_with_def_id<'tcx>(
    cx: &LateContext<'tcx>,
    expr: &'tcx Expr<'_>,
    fun_def_id: DefId,
) -> Option<&'tcx [Expr<'tcx>]> {
    if let ExprKind::Call(fun, args) = expr.kind
        && let ExprKind::Path(ref qpath) = fun.kind
        && cx.qpath_res(qpath, fun.hir_id).opt_def_id() == Some(fun_def_id)
    {
        return Some(args);
    };
    None
}

/// Checks if the given `DefId` matches any of the paths. Returns the index of matching path, if
/// any.
///
/// Please use `tcx.get_diagnostic_name` if the targets are all diagnostic items.
pub fn match_any_def_paths(cx: &LateContext<'_>, did: DefId, paths: &[&[&str]]) -> Option<usize> {
    let search_path = cx.get_def_path(did);
    paths
        .iter()
        .position(|p| p.iter().map(|x| Symbol::intern(x)).eq(search_path.iter().copied()))
}

/// Checks if the given `DefId` matches the path.
pub fn match_def_path(cx: &LateContext<'_>, did: DefId, syms: &[&str]) -> bool {
    // We should probably move to Symbols in Clippy as well rather than interning every time.
    let path = cx.get_def_path(did);
    syms.iter().map(|x| Symbol::intern(x)).eq(path.iter().copied())
}

/// Checks if the given `DefId` matches the `libc` item.
pub fn match_libc_symbol(cx: &LateContext<'_>, did: DefId, name: &str) -> bool {
    let path = cx.get_def_path(did);
    // libc is meant to be used as a flat list of names, but they're all actually defined in different
    // modules based on the target platform. Ignore everything but crate name and the item name.
    path.first().map_or(false, |s| s.as_str() == "libc") && path.last().map_or(false, |s| s.as_str() == name)
}

/// Returns the list of condition expressions and the list of blocks in a
/// sequence of `if/else`.
/// E.g., this returns `([a, b], [c, d, e])` for the expression
/// `if a { c } else if b { d } else { e }`.
pub fn if_sequence<'tcx>(mut expr: &'tcx Expr<'tcx>) -> (Vec<&'tcx Expr<'tcx>>, Vec<&'tcx Block<'tcx>>) {
    let mut conds = Vec::new();
    let mut blocks: Vec<&Block<'_>> = Vec::new();

    while let Some(higher::IfOrIfLet { cond, then, r#else }) = higher::IfOrIfLet::hir(expr) {
        conds.push(cond);
        if let ExprKind::Block(block, _) = then.kind {
            blocks.push(block);
        } else {
            panic!("ExprKind::If node is not an ExprKind::Block");
        }

        if let Some(else_expr) = r#else {
            expr = else_expr;
        } else {
            break;
        }
    }

    // final `else {..}`
    if !blocks.is_empty() {
        if let ExprKind::Block(block, _) = expr.kind {
            blocks.push(block);
        }
    }

    (conds, blocks)
}

/// Checks if the given function kind is an async function.
pub fn is_async_fn(kind: FnKind<'_>) -> bool {
    match kind {
        FnKind::ItemFn(_, _, header) => header.asyncness.is_async(),
        FnKind::Method(_, sig) => sig.header.asyncness.is_async(),
        FnKind::Closure => false,
    }
}

/// Peels away all the compiler generated code surrounding the body of an async function,
pub fn get_async_fn_body<'tcx>(tcx: TyCtxt<'tcx>, body: &Body<'_>) -> Option<&'tcx Expr<'tcx>> {
    if let ExprKind::Closure(&Closure { body, .. }) = body.value.kind {
        if let ExprKind::Block(
            Block {
                stmts: [],
                expr:
                    Some(Expr {
                        kind: ExprKind::DropTemps(expr),
                        ..
                    }),
                ..
            },
            _,
        ) = tcx.hir().body(body).value.kind
        {
            return Some(expr);
        }
    };
    None
}

// check if expr is calling method or function with #[must_use] attribute
pub fn is_must_use_func_call(cx: &LateContext<'_>, expr: &Expr<'_>) -> bool {
    let did = match expr.kind {
        ExprKind::Call(path, _) => {
            if let ExprKind::Path(ref qpath) = path.kind
                && let def::Res::Def(_, did) = cx.qpath_res(qpath, path.hir_id)
            {
                Some(did)
            } else {
                None
            }
        },
        ExprKind::MethodCall(..) => cx.typeck_results().type_dependent_def_id(expr.hir_id),
        _ => None,
    };

    did.map_or(false, |did| cx.tcx.has_attr(did, sym::must_use))
}

/// Checks if a function's body represents the identity function. Looks for bodies of the form:
/// * `|x| x`
/// * `|x| return x`
/// * `|x| { return x }`
/// * `|x| { return x; }`
/// * `|(x, y)| (x, y)`
///
/// Consider calling [`is_expr_untyped_identity_function`] or [`is_expr_identity_function`] instead.
fn is_body_identity_function(cx: &LateContext<'_>, func: &Body<'_>) -> bool {
    fn check_pat(cx: &LateContext<'_>, pat: &Pat<'_>, expr: &Expr<'_>) -> bool {
<<<<<<< HEAD
        match (pat.kind, expr.kind) {
            (PatKind::Binding(_, id, _, _), _) => {
                path_to_local_id(expr, id) && cx.typeck_results().expr_adjustments(expr).is_empty()
            },
            (PatKind::Tuple(pats, dotdot), ExprKind::Tup(tup))
                if dotdot.as_opt_usize().is_none() && pats.len() == tup.len() =>
            {
                pats.iter().zip(tup).all(|(pat, expr)| check_pat(cx, pat, expr))
            },
            _ => false,
        }
=======
        if cx
            .typeck_results()
            .pat_binding_modes()
            .get(pat.hir_id)
            .is_some_and(|mode| matches!(mode, BindingMode::BindByReference(_)))
        {
            // If a tuple `(x, y)` is of type `&(i32, i32)`, then due to match ergonomics,
            // the inner patterns become references. Don't consider this the identity function
            // as that changes types.
            return false;
        }

        match (pat.kind, expr.kind) {
            (PatKind::Binding(_, id, _, _), _) => {
                path_to_local_id(expr, id) && cx.typeck_results().expr_adjustments(expr).is_empty()
            },
            (PatKind::Tuple(pats, dotdot), ExprKind::Tup(tup))
                if dotdot.as_opt_usize().is_none() && pats.len() == tup.len() =>
            {
                pats.iter().zip(tup).all(|(pat, expr)| check_pat(cx, pat, expr))
            },
            _ => false,
        }
>>>>>>> 406d9538
    }

    let [param] = func.params else {
        return false;
    };

    let mut expr = func.value;
    loop {
        match expr.kind {
            ExprKind::Block(
                &Block {
                    stmts: [],
                    expr: Some(e),
                    ..
                },
                _,
            )
            | ExprKind::Ret(Some(e)) => expr = e,
            ExprKind::Block(
                &Block {
                    stmts: [stmt],
                    expr: None,
                    ..
                },
                _,
            ) => {
                if let StmtKind::Semi(e) | StmtKind::Expr(e) = stmt.kind
                    && let ExprKind::Ret(Some(ret_val)) = e.kind
                {
                    expr = ret_val;
                } else {
                    return false;
                }
            },
            _ => return check_pat(cx, param.pat, expr),
        }
    }
}

/// This is the same as [`is_expr_identity_function`], but does not consider closures
/// with type annotations for its bindings (or similar) as identity functions:
/// * `|x: u8| x`
/// * `std::convert::identity::<u8>`
pub fn is_expr_untyped_identity_function(cx: &LateContext<'_>, expr: &Expr<'_>) -> bool {
    match expr.kind {
        ExprKind::Closure(&Closure { body, fn_decl, .. })
            if fn_decl.inputs.iter().all(|ty| matches!(ty.kind, TyKind::Infer)) =>
        {
            is_body_identity_function(cx, cx.tcx.hir().body(body))
        },
        ExprKind::Path(QPath::Resolved(_, path))
            if path.segments.iter().all(|seg| seg.infer_args)
                && let Some(did) = path.res.opt_def_id() =>
        {
            cx.tcx.is_diagnostic_item(sym::convert_identity, did)
        },
        _ => false,
    }
}

/// Checks if an expression represents the identity function
/// Only examines closures and `std::convert::identity`
///
/// NOTE: If you want to use this function to find out if a closure is unnecessary, you likely want
/// to call [`is_expr_untyped_identity_function`] instead, which makes sure that the closure doesn't
/// have type annotations. This is important because removing a closure with bindings can
/// remove type information that helped type inference before, which can then lead to compile
/// errors.
pub fn is_expr_identity_function(cx: &LateContext<'_>, expr: &Expr<'_>) -> bool {
    match expr.kind {
        ExprKind::Closure(&Closure { body, .. }) => is_body_identity_function(cx, cx.tcx.hir().body(body)),
        _ => path_def_id(cx, expr).map_or(false, |id| cx.tcx.is_diagnostic_item(sym::convert_identity, id)),
    }
}

/// Gets the node where an expression is either used, or it's type is unified with another branch.
/// Returns both the node and the `HirId` of the closest child node.
pub fn get_expr_use_or_unification_node<'tcx>(tcx: TyCtxt<'tcx>, expr: &Expr<'_>) -> Option<(Node<'tcx>, HirId)> {
    let mut child_id = expr.hir_id;
    let mut iter = tcx.hir().parent_iter(child_id);
    loop {
        match iter.next() {
            None => break None,
            Some((id, Node::Block(_))) => child_id = id,
            Some((id, Node::Arm(arm))) if arm.body.hir_id == child_id => child_id = id,
            Some((_, Node::Expr(expr))) => match expr.kind {
                ExprKind::Match(_, [arm], _) if arm.hir_id == child_id => child_id = expr.hir_id,
                ExprKind::Block(..) | ExprKind::DropTemps(_) => child_id = expr.hir_id,
                ExprKind::If(_, then_expr, None) if then_expr.hir_id == child_id => break None,
                _ => break Some((Node::Expr(expr), child_id)),
            },
            Some((_, node)) => break Some((node, child_id)),
        }
    }
}

/// Checks if the result of an expression is used, or it's type is unified with another branch.
pub fn is_expr_used_or_unified(tcx: TyCtxt<'_>, expr: &Expr<'_>) -> bool {
    !matches!(
        get_expr_use_or_unification_node(tcx, expr),
        None | Some((
            Node::Stmt(Stmt {
                kind: StmtKind::Expr(_)
                    | StmtKind::Semi(_)
                    | StmtKind::Local(Local {
                        pat: Pat {
                            kind: PatKind::Wild,
                            ..
                        },
                        ..
                    }),
                ..
            }),
            _
        ))
    )
}

/// Checks if the expression is the final expression returned from a block.
pub fn is_expr_final_block_expr(tcx: TyCtxt<'_>, expr: &Expr<'_>) -> bool {
    matches!(get_parent_node(tcx, expr.hir_id), Some(Node::Block(..)))
}

pub fn std_or_core(cx: &LateContext<'_>) -> Option<&'static str> {
    if !is_no_std_crate(cx) {
        Some("std")
    } else if !is_no_core_crate(cx) {
        Some("core")
    } else {
        None
    }
}

pub fn is_no_std_crate(cx: &LateContext<'_>) -> bool {
    cx.tcx.hir().attrs(hir::CRATE_HIR_ID).iter().any(|attr| {
        if let ast::AttrKind::Normal(ref normal) = attr.kind {
            normal.item.path == sym::no_std
        } else {
            false
        }
    })
}

pub fn is_no_core_crate(cx: &LateContext<'_>) -> bool {
    cx.tcx.hir().attrs(hir::CRATE_HIR_ID).iter().any(|attr| {
        if let ast::AttrKind::Normal(ref normal) = attr.kind {
            normal.item.path == sym::no_core
        } else {
            false
        }
    })
}

/// Check if parent of a hir node is a trait implementation block.
/// For example, `f` in
/// ```no_run
/// # struct S;
/// # trait Trait { fn f(); }
/// impl Trait for S {
///     fn f() {}
/// }
/// ```
pub fn is_trait_impl_item(cx: &LateContext<'_>, hir_id: HirId) -> bool {
    if let Some(Node::Item(item)) = cx.tcx.hir().find_parent(hir_id) {
        matches!(item.kind, ItemKind::Impl(hir::Impl { of_trait: Some(_), .. }))
    } else {
        false
    }
}

/// Check if it's even possible to satisfy the `where` clause for the item.
///
/// `trivial_bounds` feature allows functions with unsatisfiable bounds, for example:
///
/// ```ignore
/// fn foo() where i32: Iterator {
///     for _ in 2i32 {}
/// }
/// ```
pub fn fn_has_unsatisfiable_preds(cx: &LateContext<'_>, did: DefId) -> bool {
    use rustc_trait_selection::traits;
    let predicates = cx
        .tcx
        .predicates_of(did)
        .predicates
        .iter()
        .filter_map(|(p, _)| if p.is_global() { Some(*p) } else { None });
    traits::impossible_predicates(cx.tcx, traits::elaborate(cx.tcx, predicates).collect::<Vec<_>>())
}

/// Returns the `DefId` of the callee if the given expression is a function or method call.
pub fn fn_def_id(cx: &LateContext<'_>, expr: &Expr<'_>) -> Option<DefId> {
    match &expr.kind {
        ExprKind::MethodCall(..) => cx.typeck_results().type_dependent_def_id(expr.hir_id),
        ExprKind::Call(
            Expr {
                kind: ExprKind::Path(qpath),
                hir_id: path_hir_id,
                ..
            },
            ..,
        ) => {
            // Only return Fn-like DefIds, not the DefIds of statics/consts/etc that contain or
            // deref to fn pointers, dyn Fn, impl Fn - #8850
            if let Res::Def(DefKind::Fn | DefKind::Ctor(..) | DefKind::AssocFn, id) =
                cx.typeck_results().qpath_res(qpath, *path_hir_id)
            {
                Some(id)
            } else {
                None
            }
        },
        _ => None,
    }
}

/// Returns `Option<String>` where String is a textual representation of the type encapsulated in
/// the slice iff the given expression is a slice of primitives (as defined in the
/// `is_recursively_primitive_type` function) and `None` otherwise.
pub fn is_slice_of_primitives(cx: &LateContext<'_>, expr: &Expr<'_>) -> Option<String> {
    let expr_type = cx.typeck_results().expr_ty_adjusted(expr);
    let expr_kind = expr_type.kind();
    let is_primitive = match expr_kind {
        rustc_ty::Slice(element_type) => is_recursively_primitive_type(*element_type),
        rustc_ty::Ref(_, inner_ty, _) if matches!(inner_ty.kind(), &rustc_ty::Slice(_)) => {
            if let rustc_ty::Slice(element_type) = inner_ty.kind() {
                is_recursively_primitive_type(*element_type)
            } else {
                unreachable!()
            }
        },
        _ => false,
    };

    if is_primitive {
        // if we have wrappers like Array, Slice or Tuple, print these
        // and get the type enclosed in the slice ref
        match expr_type.peel_refs().walk().nth(1).unwrap().expect_ty().kind() {
            rustc_ty::Slice(..) => return Some("slice".into()),
            rustc_ty::Array(..) => return Some("array".into()),
            rustc_ty::Tuple(..) => return Some("tuple".into()),
            _ => {
                // is_recursively_primitive_type() should have taken care
                // of the rest and we can rely on the type that is found
                let refs_peeled = expr_type.peel_refs();
                return Some(refs_peeled.walk().last().unwrap().to_string());
            },
        }
    }
    None
}

/// Returns list of all pairs `(a, b)` where `eq(a, b) == true`
/// and `a` is before `b` in `exprs` for all `a` and `b` in
/// `exprs`
///
/// Given functions `eq` and `hash` such that `eq(a, b) == true`
/// implies `hash(a) == hash(b)`
pub fn search_same<T, Hash, Eq>(exprs: &[T], hash: Hash, eq: Eq) -> Vec<(&T, &T)>
where
    Hash: Fn(&T) -> u64,
    Eq: Fn(&T, &T) -> bool,
{
    match exprs {
        [a, b] if eq(a, b) => return vec![(a, b)],
        _ if exprs.len() <= 2 => return vec![],
        _ => {},
    }

    let mut match_expr_list: Vec<(&T, &T)> = Vec::new();

    let mut map: UnhashMap<u64, Vec<&_>> =
        UnhashMap::with_capacity_and_hasher(exprs.len(), BuildHasherDefault::default());

    for expr in exprs {
        match map.entry(hash(expr)) {
            Entry::Occupied(mut o) => {
                for o in o.get() {
                    if eq(o, expr) {
                        match_expr_list.push((o, expr));
                    }
                }
                o.get_mut().push(expr);
            },
            Entry::Vacant(v) => {
                v.insert(vec![expr]);
            },
        }
    }

    match_expr_list
}

/// Peels off all references on the pattern. Returns the underlying pattern and the number of
/// references removed.
pub fn peel_hir_pat_refs<'a>(pat: &'a Pat<'a>) -> (&'a Pat<'a>, usize) {
    fn peel<'a>(pat: &'a Pat<'a>, count: usize) -> (&'a Pat<'a>, usize) {
        if let PatKind::Ref(pat, _) = pat.kind {
            peel(pat, count + 1)
        } else {
            (pat, count)
        }
    }
    peel(pat, 0)
}

/// Peels of expressions while the given closure returns `Some`.
pub fn peel_hir_expr_while<'tcx>(
    mut expr: &'tcx Expr<'tcx>,
    mut f: impl FnMut(&'tcx Expr<'tcx>) -> Option<&'tcx Expr<'tcx>>,
) -> &'tcx Expr<'tcx> {
    while let Some(e) = f(expr) {
        expr = e;
    }
    expr
}

/// Peels off up to the given number of references on the expression. Returns the underlying
/// expression and the number of references removed.
pub fn peel_n_hir_expr_refs<'a>(expr: &'a Expr<'a>, count: usize) -> (&'a Expr<'a>, usize) {
    let mut remaining = count;
    let e = peel_hir_expr_while(expr, |e| match e.kind {
        ExprKind::AddrOf(ast::BorrowKind::Ref, _, e) if remaining != 0 => {
            remaining -= 1;
            Some(e)
        },
        _ => None,
    });
    (e, count - remaining)
}

/// Peels off all unary operators of an expression. Returns the underlying expression and the number
/// of operators removed.
pub fn peel_hir_expr_unary<'a>(expr: &'a Expr<'a>) -> (&'a Expr<'a>, usize) {
    let mut count: usize = 0;
    let mut curr_expr = expr;
    while let ExprKind::Unary(_, local_expr) = curr_expr.kind {
        count = count.wrapping_add(1);
        curr_expr = local_expr;
    }
    (curr_expr, count)
}

/// Peels off all references on the expression. Returns the underlying expression and the number of
/// references removed.
pub fn peel_hir_expr_refs<'a>(expr: &'a Expr<'a>) -> (&'a Expr<'a>, usize) {
    let mut count = 0;
    let e = peel_hir_expr_while(expr, |e| match e.kind {
        ExprKind::AddrOf(ast::BorrowKind::Ref, _, e) => {
            count += 1;
            Some(e)
        },
        _ => None,
    });
    (e, count)
}

/// Peels off all references on the type. Returns the underlying type and the number of references
/// removed.
pub fn peel_hir_ty_refs<'a>(mut ty: &'a hir::Ty<'a>) -> (&'a hir::Ty<'a>, usize) {
    let mut count = 0;
    loop {
        match &ty.kind {
            TyKind::Ref(_, ref_ty) => {
                ty = ref_ty.ty;
                count += 1;
            },
            _ => break (ty, count),
        }
    }
}

/// Removes `AddrOf` operators (`&`) or deref operators (`*`), but only if a reference type is
/// dereferenced. An overloaded deref such as `Vec` to slice would not be removed.
pub fn peel_ref_operators<'hir>(cx: &LateContext<'_>, mut expr: &'hir Expr<'hir>) -> &'hir Expr<'hir> {
    loop {
        match expr.kind {
            ExprKind::AddrOf(_, _, e) => expr = e,
            ExprKind::Unary(UnOp::Deref, e) if cx.typeck_results().expr_ty(e).is_ref() => expr = e,
            _ => break,
        }
    }
    expr
}

pub fn is_hir_ty_cfg_dependant(cx: &LateContext<'_>, ty: &hir::Ty<'_>) -> bool {
    if let TyKind::Path(QPath::Resolved(_, path)) = ty.kind {
        if let Res::Def(_, def_id) = path.res {
            return cx.tcx.has_attr(def_id, sym::cfg) || cx.tcx.has_attr(def_id, sym::cfg_attr);
        }
    }
    false
}

static TEST_ITEM_NAMES_CACHE: OnceLock<Mutex<FxHashMap<LocalModDefId, Vec<Symbol>>>> = OnceLock::new();

fn with_test_item_names(tcx: TyCtxt<'_>, module: LocalModDefId, f: impl Fn(&[Symbol]) -> bool) -> bool {
    let cache = TEST_ITEM_NAMES_CACHE.get_or_init(|| Mutex::new(FxHashMap::default()));
    let mut map: MutexGuard<'_, FxHashMap<LocalModDefId, Vec<Symbol>>> = cache.lock().unwrap();
    let value = map.entry(module);
    match value {
        Entry::Occupied(entry) => f(entry.get()),
        Entry::Vacant(entry) => {
            let mut names = Vec::new();
            for id in tcx.hir().module_items(module) {
                if matches!(tcx.def_kind(id.owner_id), DefKind::Const)
                    && let item = tcx.hir().item(id)
                    && let ItemKind::Const(ty, _generics, _body) = item.kind
                {
                    if let TyKind::Path(QPath::Resolved(_, path)) = ty.kind {
                        // We could also check for the type name `test::TestDescAndFn`
                        if let Res::Def(DefKind::Struct, _) = path.res {
                            let has_test_marker = tcx
                                .hir()
                                .attrs(item.hir_id())
                                .iter()
                                .any(|a| a.has_name(sym::rustc_test_marker));
                            if has_test_marker {
                                names.push(item.ident.name);
                            }
                        }
                    }
                }
            }
            names.sort_unstable();
            f(entry.insert(names))
        },
    }
}

/// Checks if the function containing the given `HirId` is a `#[test]` function
///
/// Note: Add `//@compile-flags: --test` to UI tests with a `#[test]` function
pub fn is_in_test_function(tcx: TyCtxt<'_>, id: hir::HirId) -> bool {
    with_test_item_names(tcx, tcx.parent_module(id), |names| {
        tcx.hir()
            .parent_iter(id)
            // Since you can nest functions we need to collect all until we leave
            // function scope
            .any(|(_id, node)| {
                if let Node::Item(item) = node {
                    if let ItemKind::Fn(_, _, _) = item.kind {
                        // Note that we have sorted the item names in the visitor,
                        // so the binary_search gets the same as `contains`, but faster.
                        return names.binary_search(&item.ident.name).is_ok();
                    }
                }
                false
            })
    })
}

/// Checks if `id` has a `#[cfg(test)]` attribute applied
///
/// This only checks directly applied attributes, to see if a node is inside a `#[cfg(test)]` parent
/// use [`is_in_cfg_test`]
pub fn is_cfg_test(tcx: TyCtxt<'_>, id: hir::HirId) -> bool {
    tcx.hir().attrs(id).iter().any(|attr| {
        if attr.has_name(sym::cfg)
            && let Some(items) = attr.meta_item_list()
            && let [item] = &*items
            && item.has_name(sym::test)
        {
            true
        } else {
            false
        }
    })
}

/// Checks if any parent node of `HirId` has `#[cfg(test)]` attribute applied
pub fn is_in_cfg_test(tcx: TyCtxt<'_>, id: hir::HirId) -> bool {
    tcx.hir()
        .parent_id_iter(id)
        .any(|parent_id| is_cfg_test(tcx, parent_id))
}

/// Checks if the item of any of its parents has `#[cfg(...)]` attribute applied.
pub fn inherits_cfg(tcx: TyCtxt<'_>, def_id: LocalDefId) -> bool {
    let hir = tcx.hir();

    tcx.has_attr(def_id, sym::cfg)
        || hir
            .parent_iter(hir.local_def_id_to_hir_id(def_id))
            .flat_map(|(parent_id, _)| hir.attrs(parent_id))
            .any(|attr| attr.has_name(sym::cfg))
}

/// Checks whether item either has `test` attribute applied, or
/// is a module with `test` in its name.
///
/// Note: Add `//@compile-flags: --test` to UI tests with a `#[test]` function
pub fn is_test_module_or_function(tcx: TyCtxt<'_>, item: &Item<'_>) -> bool {
    is_in_test_function(tcx, item.hir_id())
        || matches!(item.kind, ItemKind::Mod(..))
            && item.ident.name.as_str().split('_').any(|a| a == "test" || a == "tests")
}

/// Walks the HIR tree from the given expression, up to the node where the value produced by the
/// expression is consumed. Calls the function for every node encountered this way until it returns
/// `Some`.
///
/// This allows walking through `if`, `match`, `break`, block expressions to find where the value
/// produced by the expression is consumed.
pub fn walk_to_expr_usage<'tcx, T>(
    cx: &LateContext<'tcx>,
    e: &Expr<'tcx>,
    mut f: impl FnMut(Node<'tcx>, HirId) -> Option<T>,
) -> Option<T> {
    let map = cx.tcx.hir();
    let mut iter = map.parent_iter(e.hir_id);
    let mut child_id = e.hir_id;

    while let Some((parent_id, parent)) = iter.next() {
        if let Some(x) = f(parent, child_id) {
            return Some(x);
        }
        let parent = match parent {
            Node::Expr(e) => e,
            Node::Block(Block { expr: Some(body), .. }) | Node::Arm(Arm { body, .. }) if body.hir_id == child_id => {
                child_id = parent_id;
                continue;
            },
            Node::Arm(a) if a.body.hir_id == child_id => {
                child_id = parent_id;
                continue;
            },
            _ => return None,
        };
        match parent.kind {
            ExprKind::If(child, ..) | ExprKind::Match(child, ..) if child.hir_id != child_id => child_id = parent_id,
            ExprKind::Break(Destination { target_id: Ok(id), .. }, _) => {
                child_id = id;
                iter = map.parent_iter(id);
            },
            ExprKind::Block(..) => child_id = parent_id,
            _ => return None,
        }
    }
    None
}

/// A type definition as it would be viewed from within a function.
#[derive(Clone, Copy)]
pub enum DefinedTy<'tcx> {
    // Used for locals and closures defined within the function.
    Hir(&'tcx hir::Ty<'tcx>),
    /// Used for function signatures, and constant and static values. This includes the `ParamEnv`
    /// from the definition site.
    Mir(ParamEnvAnd<'tcx, Binder<'tcx, Ty<'tcx>>>),
}

/// The context an expressions value is used in.
pub struct ExprUseCtxt<'tcx> {
    /// The parent node which consumes the value.
    pub node: ExprUseNode<'tcx>,
    /// Any adjustments applied to the type.
    pub adjustments: &'tcx [Adjustment<'tcx>],
    /// Whether or not the type must unify with another code path.
    pub is_ty_unified: bool,
    /// Whether or not the value will be moved before it's used.
    pub moved_before_use: bool,
}

/// The node which consumes a value.
pub enum ExprUseNode<'tcx> {
    /// Assignment to, or initializer for, a local
    Local(&'tcx Local<'tcx>),
    /// Initializer for a const or static item.
    ConstStatic(OwnerId),
    /// Implicit or explicit return from a function.
    Return(OwnerId),
    /// Initialization of a struct field.
    Field(&'tcx ExprField<'tcx>),
    /// An argument to a function.
    FnArg(&'tcx Expr<'tcx>, usize),
    /// An argument to a method.
    MethodArg(HirId, Option<&'tcx GenericArgs<'tcx>>, usize),
    /// The callee of a function call.
    Callee,
    /// Access of a field.
    FieldAccess(Ident),
}
impl<'tcx> ExprUseNode<'tcx> {
    /// Checks if the value is returned from the function.
    pub fn is_return(&self) -> bool {
        matches!(self, Self::Return(_))
    }

    /// Checks if the value is used as a method call receiver.
    pub fn is_recv(&self) -> bool {
        matches!(self, Self::MethodArg(_, _, 0))
    }

    /// Gets the needed type as it's defined without any type inference.
    pub fn defined_ty(&self, cx: &LateContext<'tcx>) -> Option<DefinedTy<'tcx>> {
        match *self {
            Self::Local(Local { ty: Some(ty), .. }) => Some(DefinedTy::Hir(ty)),
            Self::ConstStatic(id) => Some(DefinedTy::Mir(
                cx.param_env
                    .and(Binder::dummy(cx.tcx.type_of(id).instantiate_identity())),
            )),
            Self::Return(id) => {
                let hir_id = cx.tcx.hir().local_def_id_to_hir_id(id.def_id);
                if let Some(Node::Expr(Expr {
                    kind: ExprKind::Closure(c),
                    ..
                })) = cx.tcx.hir().find(hir_id)
                {
                    match c.fn_decl.output {
                        FnRetTy::DefaultReturn(_) => None,
                        FnRetTy::Return(ty) => Some(DefinedTy::Hir(ty)),
                    }
                } else {
                    Some(DefinedTy::Mir(
                        cx.param_env.and(cx.tcx.fn_sig(id).instantiate_identity().output()),
                    ))
                }
            },
            Self::Field(field) => match get_parent_expr_for_hir(cx, field.hir_id) {
                Some(Expr {
                    hir_id,
                    kind: ExprKind::Struct(path, ..),
                    ..
                }) => adt_and_variant_of_res(cx, cx.qpath_res(path, *hir_id))
                    .and_then(|(adt, variant)| {
                        variant
                            .fields
                            .iter()
                            .find(|f| f.name == field.ident.name)
                            .map(|f| (adt, f))
                    })
                    .map(|(adt, field_def)| {
                        DefinedTy::Mir(
                            cx.tcx
                                .param_env(adt.did())
                                .and(Binder::dummy(cx.tcx.type_of(field_def.did).instantiate_identity())),
                        )
                    }),
                _ => None,
            },
            Self::FnArg(callee, i) => {
                let sig = expr_sig(cx, callee)?;
                let (hir_ty, ty) = sig.input_with_hir(i)?;
                Some(match hir_ty {
                    Some(hir_ty) => DefinedTy::Hir(hir_ty),
                    None => DefinedTy::Mir(
                        sig.predicates_id()
                            .map_or(ParamEnv::empty(), |id| cx.tcx.param_env(id))
                            .and(ty),
                    ),
                })
            },
            Self::MethodArg(id, _, i) => {
                let id = cx.typeck_results().type_dependent_def_id(id)?;
                let sig = cx.tcx.fn_sig(id).skip_binder();
                Some(DefinedTy::Mir(cx.tcx.param_env(id).and(sig.input(i))))
            },
            Self::Local(_) | Self::FieldAccess(..) | Self::Callee => None,
        }
    }
}

/// Gets the context an expression's value is used in.
#[expect(clippy::too_many_lines)]
pub fn expr_use_ctxt<'tcx>(cx: &LateContext<'tcx>, e: &'tcx Expr<'tcx>) -> Option<ExprUseCtxt<'tcx>> {
    let mut adjustments = [].as_slice();
    let mut is_ty_unified = false;
    let mut moved_before_use = false;
    let ctxt = e.span.ctxt();
    walk_to_expr_usage(cx, e, &mut |parent, child_id| {
        // LocalTableInContext returns the wrong lifetime, so go use `expr_adjustments` instead.
        if adjustments.is_empty()
            && let Node::Expr(e) = cx.tcx.hir().get(child_id)
        {
            adjustments = cx.typeck_results().expr_adjustments(e);
        }
        match parent {
            Node::Local(l) if l.span.ctxt() == ctxt => Some(ExprUseCtxt {
                node: ExprUseNode::Local(l),
                adjustments,
                is_ty_unified,
                moved_before_use,
            }),
            Node::Item(&Item {
                kind: ItemKind::Static(..) | ItemKind::Const(..),
                owner_id,
                span,
                ..
            })
            | Node::TraitItem(&TraitItem {
                kind: TraitItemKind::Const(..),
                owner_id,
                span,
                ..
            })
            | Node::ImplItem(&ImplItem {
                kind: ImplItemKind::Const(..),
                owner_id,
                span,
                ..
            }) if span.ctxt() == ctxt => Some(ExprUseCtxt {
                node: ExprUseNode::ConstStatic(owner_id),
                adjustments,
                is_ty_unified,
                moved_before_use,
            }),

            Node::Item(&Item {
                kind: ItemKind::Fn(..),
                owner_id,
                span,
                ..
            })
            | Node::TraitItem(&TraitItem {
                kind: TraitItemKind::Fn(..),
                owner_id,
                span,
                ..
            })
            | Node::ImplItem(&ImplItem {
                kind: ImplItemKind::Fn(..),
                owner_id,
                span,
                ..
            }) if span.ctxt() == ctxt => Some(ExprUseCtxt {
                node: ExprUseNode::Return(owner_id),
                adjustments,
                is_ty_unified,
                moved_before_use,
            }),

            Node::ExprField(field) if field.span.ctxt() == ctxt => Some(ExprUseCtxt {
                node: ExprUseNode::Field(field),
                adjustments,
                is_ty_unified,
                moved_before_use,
            }),

            Node::Expr(parent) if parent.span.ctxt() == ctxt => match parent.kind {
                ExprKind::Ret(_) => Some(ExprUseCtxt {
                    node: ExprUseNode::Return(OwnerId {
                        def_id: cx.tcx.hir().body_owner_def_id(cx.enclosing_body.unwrap()),
                    }),
                    adjustments,
                    is_ty_unified,
                    moved_before_use,
                }),
                ExprKind::Closure(closure) => Some(ExprUseCtxt {
                    node: ExprUseNode::Return(OwnerId { def_id: closure.def_id }),
                    adjustments,
                    is_ty_unified,
                    moved_before_use,
                }),
                ExprKind::Call(func, args) => Some(ExprUseCtxt {
                    node: match args.iter().position(|arg| arg.hir_id == child_id) {
                        Some(i) => ExprUseNode::FnArg(func, i),
                        None => ExprUseNode::Callee,
                    },
                    adjustments,
                    is_ty_unified,
                    moved_before_use,
                }),
                ExprKind::MethodCall(name, _, args, _) => Some(ExprUseCtxt {
                    node: ExprUseNode::MethodArg(
                        parent.hir_id,
                        name.args,
                        args.iter().position(|arg| arg.hir_id == child_id).map_or(0, |i| i + 1),
                    ),
                    adjustments,
                    is_ty_unified,
                    moved_before_use,
                }),
                ExprKind::Field(child, name) if child.hir_id == e.hir_id => Some(ExprUseCtxt {
                    node: ExprUseNode::FieldAccess(name),
                    adjustments,
                    is_ty_unified,
                    moved_before_use,
                }),
                ExprKind::If(e, _, _) | ExprKind::Match(e, _, _) if e.hir_id != child_id => {
                    is_ty_unified = true;
                    moved_before_use = true;
                    None
                },
                ExprKind::Block(_, Some(_)) | ExprKind::Break(..) => {
                    is_ty_unified = true;
                    moved_before_use = true;
                    None
                },
                ExprKind::Block(..) => {
                    moved_before_use = true;
                    None
                },
                _ => None,
            },
            _ => None,
        }
    })
}

/// Tokenizes the input while keeping the text associated with each token.
pub fn tokenize_with_text(s: &str) -> impl Iterator<Item = (TokenKind, &str)> {
    let mut pos = 0;
    tokenize(s).map(move |t| {
        let end = pos + t.len;
        let range = pos as usize..end as usize;
        pos = end;
        (t.kind, s.get(range).unwrap_or_default())
    })
}

/// Checks whether a given span has any comment token
/// This checks for all types of comment: line "//", block "/**", doc "///" "//!"
pub fn span_contains_comment(sm: &SourceMap, span: Span) -> bool {
    let Ok(snippet) = sm.span_to_snippet(span) else {
        return false;
    };
    return tokenize(&snippet).any(|token| {
        matches!(
            token.kind,
            TokenKind::BlockComment { .. } | TokenKind::LineComment { .. }
        )
    });
}

/// Returns all the comments a given span contains
///
/// Comments are returned wrapped with their relevant delimiters
pub fn span_extract_comment(sm: &SourceMap, span: Span) -> String {
    let snippet = sm.span_to_snippet(span).unwrap_or_default();
    let res = tokenize_with_text(&snippet)
        .filter(|(t, _)| matches!(t, TokenKind::BlockComment { .. } | TokenKind::LineComment { .. }))
        .map(|(_, s)| s)
        .join("\n");
    res
}

pub fn span_find_starting_semi(sm: &SourceMap, span: Span) -> Span {
    sm.span_take_while(span, |&ch| ch == ' ' || ch == ';')
}

/// Returns whether the given let pattern and else body can be turned into a question mark
///
/// For this example:
/// ```ignore
/// let FooBar { a, b } = if let Some(a) = ex { a } else { return None };
/// ```
/// We get as parameters:
/// ```ignore
/// pat: Some(a)
/// else_body: return None
/// ```

/// And for this example:
/// ```ignore
/// let Some(FooBar { a, b }) = ex else { return None };
/// ```
/// We get as parameters:
/// ```ignore
/// pat: Some(FooBar { a, b })
/// else_body: return None
/// ```

/// We output `Some(a)` in the first instance, and `Some(FooBar { a, b })` in the second, because
/// the question mark operator is applicable here. Callers have to check whether we are in a
/// constant or not.
pub fn pat_and_expr_can_be_question_mark<'a, 'hir>(
    cx: &LateContext<'_>,
    pat: &'a Pat<'hir>,
    else_body: &Expr<'_>,
) -> Option<&'a Pat<'hir>> {
    if let PatKind::TupleStruct(pat_path, [inner_pat], _) = pat.kind
        && is_res_lang_ctor(cx, cx.qpath_res(&pat_path, pat.hir_id), OptionSome)
        && !is_refutable(cx, inner_pat)
        && let else_body = peel_blocks(else_body)
        && let ExprKind::Ret(Some(ret_val)) = else_body.kind
        && let ExprKind::Path(ret_path) = ret_val.kind
        && is_res_lang_ctor(cx, cx.qpath_res(&ret_path, ret_val.hir_id), OptionNone)
    {
        Some(inner_pat)
    } else {
        None
    }
}

macro_rules! op_utils {
    ($($name:ident $assign:ident)*) => {
        /// Binary operation traits like `LangItem::Add`
        pub static BINOP_TRAITS: &[LangItem] = &[$(LangItem::$name,)*];

        /// Operator-Assign traits like `LangItem::AddAssign`
        pub static OP_ASSIGN_TRAITS: &[LangItem] = &[$(LangItem::$assign,)*];

        /// Converts `BinOpKind::Add` to `(LangItem::Add, LangItem::AddAssign)`, for example
        pub fn binop_traits(kind: hir::BinOpKind) -> Option<(LangItem, LangItem)> {
            match kind {
                $(hir::BinOpKind::$name => Some((LangItem::$name, LangItem::$assign)),)*
                _ => None,
            }
        }
    };
}

op_utils! {
    Add    AddAssign
    Sub    SubAssign
    Mul    MulAssign
    Div    DivAssign
    Rem    RemAssign
    BitXor BitXorAssign
    BitAnd BitAndAssign
    BitOr  BitOrAssign
    Shl    ShlAssign
    Shr    ShrAssign
}

/// Returns `true` if the pattern is a `PatWild`, or is an ident prefixed with `_`
/// that is not locally used.
pub fn pat_is_wild<'tcx>(cx: &LateContext<'tcx>, pat: &'tcx PatKind<'_>, body: impl Visitable<'tcx>) -> bool {
    match *pat {
        PatKind::Wild => true,
        PatKind::Binding(_, id, ident, None) if ident.as_str().starts_with('_') => {
            !visitors::is_local_used(cx, body, id)
        },
        _ => false,
    }
<<<<<<< HEAD
=======
}

#[derive(Clone, Copy)]
pub enum RequiresSemi {
    Yes,
    No,
}
impl RequiresSemi {
    pub fn requires_semi(self) -> bool {
        matches!(self, Self::Yes)
    }
}

/// Check if the expression return `!`, a type coerced from `!`, or could return `!` if the final
/// expression were turned into a statement.
#[expect(clippy::too_many_lines)]
pub fn is_never_expr<'tcx>(cx: &LateContext<'tcx>, e: &'tcx Expr<'_>) -> Option<RequiresSemi> {
    struct BreakTarget {
        id: HirId,
        unused: bool,
    }

    struct V<'cx, 'tcx> {
        cx: &'cx LateContext<'tcx>,
        break_targets: Vec<BreakTarget>,
        break_targets_for_result_ty: u32,
        in_final_expr: bool,
        requires_semi: bool,
        is_never: bool,
    }

    impl<'tcx> V<'_, 'tcx> {
        fn push_break_target(&mut self, id: HirId) {
            self.break_targets.push(BreakTarget { id, unused: true });
            self.break_targets_for_result_ty += u32::from(self.in_final_expr);
        }
    }

    impl<'tcx> Visitor<'tcx> for V<'_, 'tcx> {
        fn visit_expr(&mut self, e: &'tcx Expr<'_>) {
            // Note: Part of the complexity here comes from the fact that
            // coercions are applied to the innermost expression.
            // e.g. In `let x: u32 = { break () };` the never-to-any coercion
            // is applied to the break expression. This means we can't just
            // check the block's type as it will be `u32` despite the fact
            // that the block always diverges.

            // The rest of the complexity comes from checking blocks which
            // syntactically return a value, but will always diverge before
            // reaching that point.
            // e.g. In `let x = { foo(panic!()) };` the block's type will be the
            // return type of `foo` even though it will never actually run. This
            // can be trivially fixed by adding a semicolon after the call, but
            // we must first detect that a semicolon is needed to make that
            // suggestion.

            if self.is_never && self.break_targets.is_empty() {
                if self.in_final_expr && !self.requires_semi {
                    // This expression won't ever run, but we still need to check
                    // if it can affect the type of the final expression.
                    match e.kind {
                        ExprKind::DropTemps(e) => self.visit_expr(e),
                        ExprKind::If(_, then, Some(else_)) => {
                            self.visit_expr(then);
                            self.visit_expr(else_);
                        },
                        ExprKind::Match(_, arms, _) => {
                            for arm in arms {
                                self.visit_expr(arm.body);
                            }
                        },
                        ExprKind::Loop(b, ..) => {
                            self.push_break_target(e.hir_id);
                            self.in_final_expr = false;
                            self.visit_block(b);
                            self.break_targets.pop();
                        },
                        ExprKind::Block(b, _) => {
                            if b.targeted_by_break {
                                self.push_break_target(b.hir_id);
                                self.visit_block(b);
                                self.break_targets.pop();
                            } else {
                                self.visit_block(b);
                            }
                        },
                        _ => {
                            self.requires_semi = !self.cx.typeck_results().expr_ty(e).is_never();
                        },
                    }
                }
                return;
            }
            match e.kind {
                ExprKind::DropTemps(e) => self.visit_expr(e),
                ExprKind::Ret(None) | ExprKind::Continue(_) => self.is_never = true,
                ExprKind::Ret(Some(e)) | ExprKind::Become(e) => {
                    self.in_final_expr = false;
                    self.visit_expr(e);
                    self.is_never = true;
                },
                ExprKind::Break(dest, e) => {
                    if let Some(e) = e {
                        self.in_final_expr = false;
                        self.visit_expr(e);
                    }
                    if let Ok(id) = dest.target_id
                        && let Some((i, target)) = self
                            .break_targets
                            .iter_mut()
                            .enumerate()
                            .find(|(_, target)| target.id == id)
                    {
                        target.unused &= self.is_never;
                        if i < self.break_targets_for_result_ty as usize {
                            self.requires_semi = true;
                        }
                    }
                    self.is_never = true;
                },
                ExprKind::If(cond, then, else_) => {
                    let in_final_expr = mem::replace(&mut self.in_final_expr, false);
                    self.visit_expr(cond);
                    self.in_final_expr = in_final_expr;

                    if self.is_never {
                        self.visit_expr(then);
                        if let Some(else_) = else_ {
                            self.visit_expr(else_);
                        }
                    } else {
                        self.visit_expr(then);
                        let is_never = mem::replace(&mut self.is_never, false);
                        if let Some(else_) = else_ {
                            self.visit_expr(else_);
                            self.is_never &= is_never;
                        }
                    }
                },
                ExprKind::Match(scrutinee, arms, _) => {
                    let in_final_expr = mem::replace(&mut self.in_final_expr, false);
                    self.visit_expr(scrutinee);
                    self.in_final_expr = in_final_expr;

                    if self.is_never {
                        for arm in arms {
                            self.visit_arm(arm);
                        }
                    } else {
                        let mut is_never = true;
                        for arm in arms {
                            self.is_never = false;
                            if let Some(guard) = arm.guard {
                                let in_final_expr = mem::replace(&mut self.in_final_expr, false);
                                self.visit_expr(guard.body());
                                self.in_final_expr = in_final_expr;
                                // The compiler doesn't consider diverging guards as causing the arm to diverge.
                                self.is_never = false;
                            }
                            self.visit_expr(arm.body);
                            is_never &= self.is_never;
                        }
                        self.is_never = is_never;
                    }
                },
                ExprKind::Loop(b, _, _, _) => {
                    self.push_break_target(e.hir_id);
                    self.in_final_expr = false;
                    self.visit_block(b);
                    self.is_never = self.break_targets.pop().unwrap().unused;
                },
                ExprKind::Block(b, _) => {
                    if b.targeted_by_break {
                        self.push_break_target(b.hir_id);
                        self.visit_block(b);
                        self.is_never &= self.break_targets.pop().unwrap().unused;
                    } else {
                        self.visit_block(b);
                    }
                },
                _ => {
                    self.in_final_expr = false;
                    walk_expr(self, e);
                    self.is_never |= self.cx.typeck_results().expr_ty(e).is_never();
                },
            }
        }

        fn visit_block(&mut self, b: &'tcx Block<'_>) {
            let in_final_expr = mem::replace(&mut self.in_final_expr, false);
            for s in b.stmts {
                self.visit_stmt(s);
            }
            self.in_final_expr = in_final_expr;
            if let Some(e) = b.expr {
                self.visit_expr(e);
            }
        }

        fn visit_local(&mut self, l: &'tcx Local<'_>) {
            if let Some(e) = l.init {
                self.visit_expr(e);
            }
            if let Some(else_) = l.els {
                let is_never = self.is_never;
                self.visit_block(else_);
                self.is_never = is_never;
            }
        }

        fn visit_arm(&mut self, arm: &Arm<'tcx>) {
            if let Some(guard) = arm.guard {
                let in_final_expr = mem::replace(&mut self.in_final_expr, false);
                self.visit_expr(guard.body());
                self.in_final_expr = in_final_expr;
            }
            self.visit_expr(arm.body);
        }
    }

    if cx.typeck_results().expr_ty(e).is_never() {
        Some(RequiresSemi::No)
    } else if let ExprKind::Block(b, _) = e.kind
        && !b.targeted_by_break
        && b.expr.is_none()
    {
        // If a block diverges without a final expression then it's type is `!`.
        None
    } else {
        let mut v = V {
            cx,
            break_targets: Vec::new(),
            break_targets_for_result_ty: 0,
            in_final_expr: true,
            requires_semi: false,
            is_never: false,
        };
        v.visit_expr(e);
        v.is_never
            .then_some(if v.requires_semi && matches!(e.kind, ExprKind::Block(..)) {
                RequiresSemi::Yes
            } else {
                RequiresSemi::No
            })
    }
>>>>>>> 406d9538
}<|MERGE_RESOLUTION|>--- conflicted
+++ resolved
@@ -2061,7 +2061,18 @@
 /// Consider calling [`is_expr_untyped_identity_function`] or [`is_expr_identity_function`] instead.
 fn is_body_identity_function(cx: &LateContext<'_>, func: &Body<'_>) -> bool {
     fn check_pat(cx: &LateContext<'_>, pat: &Pat<'_>, expr: &Expr<'_>) -> bool {
-<<<<<<< HEAD
+        if cx
+            .typeck_results()
+            .pat_binding_modes()
+            .get(pat.hir_id)
+            .is_some_and(|mode| matches!(mode, BindingMode::BindByReference(_)))
+        {
+            // If a tuple `(x, y)` is of type `&(i32, i32)`, then due to match ergonomics,
+            // the inner patterns become references. Don't consider this the identity function
+            // as that changes types.
+            return false;
+        }
+
         match (pat.kind, expr.kind) {
             (PatKind::Binding(_, id, _, _), _) => {
                 path_to_local_id(expr, id) && cx.typeck_results().expr_adjustments(expr).is_empty()
@@ -2073,31 +2084,6 @@
             },
             _ => false,
         }
-=======
-        if cx
-            .typeck_results()
-            .pat_binding_modes()
-            .get(pat.hir_id)
-            .is_some_and(|mode| matches!(mode, BindingMode::BindByReference(_)))
-        {
-            // If a tuple `(x, y)` is of type `&(i32, i32)`, then due to match ergonomics,
-            // the inner patterns become references. Don't consider this the identity function
-            // as that changes types.
-            return false;
-        }
-
-        match (pat.kind, expr.kind) {
-            (PatKind::Binding(_, id, _, _), _) => {
-                path_to_local_id(expr, id) && cx.typeck_results().expr_adjustments(expr).is_empty()
-            },
-            (PatKind::Tuple(pats, dotdot), ExprKind::Tup(tup))
-                if dotdot.as_opt_usize().is_none() && pats.len() == tup.len() =>
-            {
-                pats.iter().zip(tup).all(|(pat, expr)| check_pat(cx, pat, expr))
-            },
-            _ => false,
-        }
->>>>>>> 406d9538
     }
 
     let [param] = func.params else {
@@ -3024,8 +3010,6 @@
         },
         _ => false,
     }
-<<<<<<< HEAD
-=======
 }
 
 #[derive(Clone, Copy)]
@@ -3271,5 +3255,4 @@
                 RequiresSemi::No
             })
     }
->>>>>>> 406d9538
 }