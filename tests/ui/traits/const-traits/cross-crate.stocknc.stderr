<<<<<<< HEAD
error[E0658]: cannot call conditionally-const method `<cross_crate::NonConst as cross_crate::MyTrait>::func` in constant functions
=======
error[E0015]: cannot call non-const method `<cross_crate::NonConst as cross_crate::MyTrait>::func` in constant functions
>>>>>>> 01706e1a
  --> $DIR/cross-crate.rs:19:14
   |
LL |     NonConst.func();
   |              ^^^^^^
   |
   = note: calls in constant functions are limited to constant functions, tuple structs and tuple variants
<<<<<<< HEAD
   = note: see issue #67792 <https://github.com/rust-lang/rust/issues/67792> for more information
   = help: add `#![feature(const_trait_impl)]` to the crate attributes to enable
   = note: this compiler was built on YYYY-MM-DD; consider upgrading it if it is out of date
=======
>>>>>>> 01706e1a

error[E0658]: cannot call conditionally-const method `<cross_crate::Const as cross_crate::MyTrait>::func` in constant functions
  --> $DIR/cross-crate.rs:22:11
   |
LL |     Const.func();
   |           ^^^^^^
   |
   = note: calls in constant functions are limited to constant functions, tuple structs and tuple variants
   = note: see issue #67792 <https://github.com/rust-lang/rust/issues/67792> for more information
   = help: add `#![feature(const_trait_impl)]` to the crate attributes to enable
   = note: this compiler was built on YYYY-MM-DD; consider upgrading it if it is out of date

error: aborting due to 2 previous errors

Some errors have detailed explanations: E0015, E0658.
For more information about an error, try `rustc --explain E0015`.<|MERGE_RESOLUTION|>--- conflicted
+++ resolved
@@ -1,20 +1,10 @@
-<<<<<<< HEAD
-error[E0658]: cannot call conditionally-const method `<cross_crate::NonConst as cross_crate::MyTrait>::func` in constant functions
-=======
 error[E0015]: cannot call non-const method `<cross_crate::NonConst as cross_crate::MyTrait>::func` in constant functions
->>>>>>> 01706e1a
   --> $DIR/cross-crate.rs:19:14
    |
 LL |     NonConst.func();
    |              ^^^^^^
    |
    = note: calls in constant functions are limited to constant functions, tuple structs and tuple variants
-<<<<<<< HEAD
-   = note: see issue #67792 <https://github.com/rust-lang/rust/issues/67792> for more information
-   = help: add `#![feature(const_trait_impl)]` to the crate attributes to enable
-   = note: this compiler was built on YYYY-MM-DD; consider upgrading it if it is out of date
-=======
->>>>>>> 01706e1a
 
 error[E0658]: cannot call conditionally-const method `<cross_crate::Const as cross_crate::MyTrait>::func` in constant functions
   --> $DIR/cross-crate.rs:22:11
