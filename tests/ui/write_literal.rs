#![warn(clippy::write_literal)]
#![allow(clippy::uninlined_format_args, unused_must_use)]

use std::io::Write;

fn main() {
    let mut v = Vec::new();

    // these should be fine
    write!(v, "Hello");
    writeln!(v, "Hello");
    let world = "world";
    writeln!(v, "Hello {}", world);
    writeln!(v, "Hello {world}", world = world);
    writeln!(v, "3 in hex is {:X}", 3);
    writeln!(v, "2 + 1 = {:.4}", 3);
    writeln!(v, "2 + 1 = {:5.4}", 3);
    writeln!(v, "Debug test {:?}", "hello, world");
    writeln!(v, "{0:8} {1:>8}", "hello", "world");
    writeln!(v, "{1:8} {0:>8}", "hello", "world");
    writeln!(v, "{foo:8} {bar:>8}", foo = "hello", bar = "world");
    writeln!(v, "{bar:8} {foo:>8}", foo = "hello", bar = "world");
    writeln!(v, "{number:>width$}", number = 1, width = 6);
    writeln!(v, "{number:>0width$}", number = 1, width = 6);
    writeln!(v, "{} of {:b} people know binary, the other half doesn't", 1, 2);
    writeln!(v, "10 / 4 is {}", 2.5);
    writeln!(v, "2 + 1 = {}", 3);
    writeln!(v, "From expansion {}", stringify!(not a string literal));

    // these should throw warnings
    write!(v, "Hello {}", "world");
    //~^ write_literal

    writeln!(v, "Hello {} {}", world, "world");
    //~^ write_literal

    writeln!(v, "Hello {}", "world");
    //~^ write_literal

    writeln!(v, "{} {:.4}", "a literal", 5);
    //~^ write_literal

    // positional args don't change the fact
    // that we're using a literal -- this should
    // throw a warning
    writeln!(v, "{0} {1}", "hello", "world");
    //~^ write_literal

    writeln!(v, "{1} {0}", "hello", "world");
    //~^ write_literal

    // named args shouldn't change anything either
    writeln!(v, "{foo} {bar}", foo = "hello", bar = "world");
    //~^ write_literal

    writeln!(v, "{bar} {foo}", foo = "hello", bar = "world");
    //~^ write_literal

    // #10128
    writeln!(v, "{0} {1} {2}", "hello", 2, "world");
    //~^ write_literal

    writeln!(v, "{2} {1} {0}", "hello", 2, "world");
    //~^ write_literal

    writeln!(v, "{0} {1} {2}, {bar}", "hello", 2, 3, bar = 4);
    //~^ write_literal

    writeln!(v, "{0} {1} {2}, {3} {4}", "hello", 2, 3, "world", 4);
<<<<<<< HEAD
    //~^ ERROR: literal with an empty format string
=======
    //~^ write_literal
>>>>>>> d8ecde0e
}

fn issue_13959() {
    let mut v = Vec::new();
    writeln!(v, "{}", r#"""#);
<<<<<<< HEAD
=======
    //~^ write_literal
>>>>>>> d8ecde0e
    writeln!(
        v,
        "{}",
        r#"
<<<<<<< HEAD
=======
        //~^ write_literal
>>>>>>> d8ecde0e
        foo
        \
        \\
        "
        \"
        bar
"#
    );
}<|MERGE_RESOLUTION|>--- conflicted
+++ resolved
@@ -67,28 +67,18 @@
     //~^ write_literal
 
     writeln!(v, "{0} {1} {2}, {3} {4}", "hello", 2, 3, "world", 4);
-<<<<<<< HEAD
-    //~^ ERROR: literal with an empty format string
-=======
     //~^ write_literal
->>>>>>> d8ecde0e
 }
 
 fn issue_13959() {
     let mut v = Vec::new();
     writeln!(v, "{}", r#"""#);
-<<<<<<< HEAD
-=======
     //~^ write_literal
->>>>>>> d8ecde0e
     writeln!(
         v,
         "{}",
         r#"
-<<<<<<< HEAD
-=======
         //~^ write_literal
->>>>>>> d8ecde0e
         foo
         \
         \\
