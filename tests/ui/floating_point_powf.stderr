error: exponent for bases 2 and e can be computed more accurately
  --> $DIR/floating_point_powf.rs:6:13
   |
LL |     let _ = 2f32.powf(x);
   |             ^^^^^^^^^^^^ help: consider using: `x.exp2()`
   |
   = note: `-D clippy::suboptimal-flops` implied by `-D warnings`

error: exponent for bases 2 and e can be computed more accurately
  --> $DIR/floating_point_powf.rs:7:13
   |
LL |     let _ = 2f32.powf(3.1);
   |             ^^^^^^^^^^^^^^ help: consider using: `3.1f32.exp2()`

error: exponent for bases 2 and e can be computed more accurately
  --> $DIR/floating_point_powf.rs:8:13
   |
LL |     let _ = 2f32.powf(-3.1);
   |             ^^^^^^^^^^^^^^^ help: consider using: `(-3.1f32).exp2()`

error: exponent for bases 2 and e can be computed more accurately
  --> $DIR/floating_point_powf.rs:9:13
   |
LL |     let _ = std::f32::consts::E.powf(x);
   |             ^^^^^^^^^^^^^^^^^^^^^^^^^^^ help: consider using: `x.exp()`

error: exponent for bases 2 and e can be computed more accurately
  --> $DIR/floating_point_powf.rs:10:13
   |
LL |     let _ = std::f32::consts::E.powf(3.1);
   |             ^^^^^^^^^^^^^^^^^^^^^^^^^^^^^ help: consider using: `3.1f32.exp()`

error: exponent for bases 2 and e can be computed more accurately
  --> $DIR/floating_point_powf.rs:11:13
   |
LL |     let _ = std::f32::consts::E.powf(-3.1);
   |             ^^^^^^^^^^^^^^^^^^^^^^^^^^^^^^ help: consider using: `(-3.1f32).exp()`

error: square-root of a number can be computed more efficiently and accurately
  --> $DIR/floating_point_powf.rs:12:13
   |
LL |     let _ = x.powf(1.0 / 2.0);
   |             ^^^^^^^^^^^^^^^^^ help: consider using: `x.sqrt()`

error: cube-root of a number can be computed more accurately
  --> $DIR/floating_point_powf.rs:13:13
   |
LL |     let _ = x.powf(1.0 / 3.0);
   |             ^^^^^^^^^^^^^^^^^ help: consider using: `x.cbrt()`
   |
   = note: `-D clippy::imprecise-flops` implied by `-D warnings`

error: cube-root of a number can be computed more accurately
  --> $DIR/floating_point_powf.rs:14:13
   |
LL |     let _ = (x as f32).powf(1.0 / 3.0);
   |             ^^^^^^^^^^^^^^^^^^^^^^^^^^ help: consider using: `(x as f32).cbrt()`

error: exponentiation with integer powers can be computed more efficiently
  --> $DIR/floating_point_powf.rs:15:13
   |
LL |     let _ = x.powf(3.0);
   |             ^^^^^^^^^^^ help: consider using: `x.powi(3)`

error: exponentiation with integer powers can be computed more efficiently
  --> $DIR/floating_point_powf.rs:16:13
   |
LL |     let _ = x.powf(-2.0);
   |             ^^^^^^^^^^^^ help: consider using: `x.powi(-2)`

error: exponentiation with integer powers can be computed more efficiently
  --> $DIR/floating_point_powf.rs:17:13
   |
LL |     let _ = x.powf(16_777_215.0);
   |             ^^^^^^^^^^^^^^^^^^^^ help: consider using: `x.powi(16_777_215)`

error: exponentiation with integer powers can be computed more efficiently
  --> $DIR/floating_point_powf.rs:18:13
   |
LL |     let _ = x.powf(-16_777_215.0);
   |             ^^^^^^^^^^^^^^^^^^^^^ help: consider using: `x.powi(-16_777_215)`

error: exponentiation with integer powers can be computed more efficiently
  --> $DIR/floating_point_powf.rs:19:13
   |
LL |     let _ = (x as f32).powf(-16_777_215.0);
   |             ^^^^^^^^^^^^^^^^^^^^^^^^^^^^^^ help: consider using: `(x as f32).powi(-16_777_215)`

error: exponentiation with integer powers can be computed more efficiently
  --> $DIR/floating_point_powf.rs:20:13
   |
LL |     let _ = (x as f32).powf(3.0);
   |             ^^^^^^^^^^^^^^^^^^^^ help: consider using: `(x as f32).powi(3)`

<<<<<<< HEAD
error: exponent for bases 2 and e can be computed more accurately
  --> $DIR/floating_point_powf.rs:28:13
=======
error: cube-root of a number can be computed more accurately
  --> $DIR/floating_point_powf.rs:21:13
   |
LL |     let _ = (1.5_f32 + 1.0).powf(1.0 / 3.0);
   |             ^^^^^^^^^^^^^^^^^^^^^^^^^^^^^^^ help: consider using: `(1.5_f32 + 1.0).cbrt()`

error: cube-root of a number can be computed more accurately
  --> $DIR/floating_point_powf.rs:22:13
   |
LL |     let _ = 1.5_f64.powf(1.0 / 3.0);
   |             ^^^^^^^^^^^^^^^^^^^^^^^ help: consider using: `1.5_f64.cbrt()`

error: square-root of a number can be computed more efficiently and accurately
  --> $DIR/floating_point_powf.rs:23:13
   |
LL |     let _ = 1.5_f64.powf(1.0 / 2.0);
   |             ^^^^^^^^^^^^^^^^^^^^^^^ help: consider using: `1.5_f64.sqrt()`

error: exponentiation with integer powers can be computed more efficiently
  --> $DIR/floating_point_powf.rs:24:13
   |
LL |     let _ = 1.5_f64.powf(3.0);
   |             ^^^^^^^^^^^^^^^^^ help: consider using: `1.5_f64.powi(3)`

error: exponent for bases 2 and e can be computed more accurately
  --> $DIR/floating_point_powf.rs:33:13
>>>>>>> 1f92c9dc
   |
LL |     let _ = 2f64.powf(x);
   |             ^^^^^^^^^^^^ help: consider using: `x.exp2()`

error: exponent for bases 2 and e can be computed more accurately
<<<<<<< HEAD
  --> $DIR/floating_point_powf.rs:29:13
=======
  --> $DIR/floating_point_powf.rs:34:13
>>>>>>> 1f92c9dc
   |
LL |     let _ = 2f64.powf(3.1);
   |             ^^^^^^^^^^^^^^ help: consider using: `3.1f64.exp2()`

error: exponent for bases 2 and e can be computed more accurately
<<<<<<< HEAD
  --> $DIR/floating_point_powf.rs:30:13
=======
  --> $DIR/floating_point_powf.rs:35:13
>>>>>>> 1f92c9dc
   |
LL |     let _ = 2f64.powf(-3.1);
   |             ^^^^^^^^^^^^^^^ help: consider using: `(-3.1f64).exp2()`

error: exponent for bases 2 and e can be computed more accurately
<<<<<<< HEAD
  --> $DIR/floating_point_powf.rs:31:13
=======
  --> $DIR/floating_point_powf.rs:36:13
>>>>>>> 1f92c9dc
   |
LL |     let _ = std::f64::consts::E.powf(x);
   |             ^^^^^^^^^^^^^^^^^^^^^^^^^^^ help: consider using: `x.exp()`

error: exponent for bases 2 and e can be computed more accurately
<<<<<<< HEAD
  --> $DIR/floating_point_powf.rs:32:13
=======
  --> $DIR/floating_point_powf.rs:37:13
>>>>>>> 1f92c9dc
   |
LL |     let _ = std::f64::consts::E.powf(3.1);
   |             ^^^^^^^^^^^^^^^^^^^^^^^^^^^^^ help: consider using: `3.1f64.exp()`

error: exponent for bases 2 and e can be computed more accurately
<<<<<<< HEAD
  --> $DIR/floating_point_powf.rs:33:13
=======
  --> $DIR/floating_point_powf.rs:38:13
>>>>>>> 1f92c9dc
   |
LL |     let _ = std::f64::consts::E.powf(-3.1);
   |             ^^^^^^^^^^^^^^^^^^^^^^^^^^^^^^ help: consider using: `(-3.1f64).exp()`

error: square-root of a number can be computed more efficiently and accurately
<<<<<<< HEAD
  --> $DIR/floating_point_powf.rs:34:13
=======
  --> $DIR/floating_point_powf.rs:39:13
>>>>>>> 1f92c9dc
   |
LL |     let _ = x.powf(1.0 / 2.0);
   |             ^^^^^^^^^^^^^^^^^ help: consider using: `x.sqrt()`

error: cube-root of a number can be computed more accurately
<<<<<<< HEAD
  --> $DIR/floating_point_powf.rs:35:13
=======
  --> $DIR/floating_point_powf.rs:40:13
>>>>>>> 1f92c9dc
   |
LL |     let _ = x.powf(1.0 / 3.0);
   |             ^^^^^^^^^^^^^^^^^ help: consider using: `x.cbrt()`

error: exponentiation with integer powers can be computed more efficiently
<<<<<<< HEAD
  --> $DIR/floating_point_powf.rs:36:13
=======
  --> $DIR/floating_point_powf.rs:41:13
>>>>>>> 1f92c9dc
   |
LL |     let _ = x.powf(3.0);
   |             ^^^^^^^^^^^ help: consider using: `x.powi(3)`

error: exponentiation with integer powers can be computed more efficiently
<<<<<<< HEAD
  --> $DIR/floating_point_powf.rs:37:13
=======
  --> $DIR/floating_point_powf.rs:42:13
>>>>>>> 1f92c9dc
   |
LL |     let _ = x.powf(-2.0);
   |             ^^^^^^^^^^^^ help: consider using: `x.powi(-2)`

error: exponentiation with integer powers can be computed more efficiently
<<<<<<< HEAD
  --> $DIR/floating_point_powf.rs:38:13
=======
  --> $DIR/floating_point_powf.rs:43:13
>>>>>>> 1f92c9dc
   |
LL |     let _ = x.powf(-2_147_483_648.0);
   |             ^^^^^^^^^^^^^^^^^^^^^^^^ help: consider using: `x.powi(-2_147_483_648)`

error: exponentiation with integer powers can be computed more efficiently
<<<<<<< HEAD
  --> $DIR/floating_point_powf.rs:39:13
=======
  --> $DIR/floating_point_powf.rs:44:13
>>>>>>> 1f92c9dc
   |
LL |     let _ = x.powf(2_147_483_647.0);
   |             ^^^^^^^^^^^^^^^^^^^^^^^ help: consider using: `x.powi(2_147_483_647)`

<<<<<<< HEAD
error: aborting due to 27 previous errors
=======
error: aborting due to 31 previous errors
>>>>>>> 1f92c9dc
<|MERGE_RESOLUTION|>--- conflicted
+++ resolved
@@ -92,10 +92,6 @@
 LL |     let _ = (x as f32).powf(3.0);
    |             ^^^^^^^^^^^^^^^^^^^^ help: consider using: `(x as f32).powi(3)`
 
-<<<<<<< HEAD
-error: exponent for bases 2 and e can be computed more accurately
-  --> $DIR/floating_point_powf.rs:28:13
-=======
 error: cube-root of a number can be computed more accurately
   --> $DIR/floating_point_powf.rs:21:13
    |
@@ -122,123 +118,74 @@
 
 error: exponent for bases 2 and e can be computed more accurately
   --> $DIR/floating_point_powf.rs:33:13
->>>>>>> 1f92c9dc
    |
 LL |     let _ = 2f64.powf(x);
    |             ^^^^^^^^^^^^ help: consider using: `x.exp2()`
 
 error: exponent for bases 2 and e can be computed more accurately
-<<<<<<< HEAD
-  --> $DIR/floating_point_powf.rs:29:13
-=======
   --> $DIR/floating_point_powf.rs:34:13
->>>>>>> 1f92c9dc
    |
 LL |     let _ = 2f64.powf(3.1);
    |             ^^^^^^^^^^^^^^ help: consider using: `3.1f64.exp2()`
 
 error: exponent for bases 2 and e can be computed more accurately
-<<<<<<< HEAD
-  --> $DIR/floating_point_powf.rs:30:13
-=======
   --> $DIR/floating_point_powf.rs:35:13
->>>>>>> 1f92c9dc
    |
 LL |     let _ = 2f64.powf(-3.1);
    |             ^^^^^^^^^^^^^^^ help: consider using: `(-3.1f64).exp2()`
 
 error: exponent for bases 2 and e can be computed more accurately
-<<<<<<< HEAD
-  --> $DIR/floating_point_powf.rs:31:13
-=======
   --> $DIR/floating_point_powf.rs:36:13
->>>>>>> 1f92c9dc
    |
 LL |     let _ = std::f64::consts::E.powf(x);
    |             ^^^^^^^^^^^^^^^^^^^^^^^^^^^ help: consider using: `x.exp()`
 
 error: exponent for bases 2 and e can be computed more accurately
-<<<<<<< HEAD
-  --> $DIR/floating_point_powf.rs:32:13
-=======
   --> $DIR/floating_point_powf.rs:37:13
->>>>>>> 1f92c9dc
    |
 LL |     let _ = std::f64::consts::E.powf(3.1);
    |             ^^^^^^^^^^^^^^^^^^^^^^^^^^^^^ help: consider using: `3.1f64.exp()`
 
 error: exponent for bases 2 and e can be computed more accurately
-<<<<<<< HEAD
-  --> $DIR/floating_point_powf.rs:33:13
-=======
   --> $DIR/floating_point_powf.rs:38:13
->>>>>>> 1f92c9dc
    |
 LL |     let _ = std::f64::consts::E.powf(-3.1);
    |             ^^^^^^^^^^^^^^^^^^^^^^^^^^^^^^ help: consider using: `(-3.1f64).exp()`
 
 error: square-root of a number can be computed more efficiently and accurately
-<<<<<<< HEAD
-  --> $DIR/floating_point_powf.rs:34:13
-=======
   --> $DIR/floating_point_powf.rs:39:13
->>>>>>> 1f92c9dc
    |
 LL |     let _ = x.powf(1.0 / 2.0);
    |             ^^^^^^^^^^^^^^^^^ help: consider using: `x.sqrt()`
 
 error: cube-root of a number can be computed more accurately
-<<<<<<< HEAD
-  --> $DIR/floating_point_powf.rs:35:13
-=======
   --> $DIR/floating_point_powf.rs:40:13
->>>>>>> 1f92c9dc
    |
 LL |     let _ = x.powf(1.0 / 3.0);
    |             ^^^^^^^^^^^^^^^^^ help: consider using: `x.cbrt()`
 
 error: exponentiation with integer powers can be computed more efficiently
-<<<<<<< HEAD
-  --> $DIR/floating_point_powf.rs:36:13
-=======
   --> $DIR/floating_point_powf.rs:41:13
->>>>>>> 1f92c9dc
    |
 LL |     let _ = x.powf(3.0);
    |             ^^^^^^^^^^^ help: consider using: `x.powi(3)`
 
 error: exponentiation with integer powers can be computed more efficiently
-<<<<<<< HEAD
-  --> $DIR/floating_point_powf.rs:37:13
-=======
   --> $DIR/floating_point_powf.rs:42:13
->>>>>>> 1f92c9dc
    |
 LL |     let _ = x.powf(-2.0);
    |             ^^^^^^^^^^^^ help: consider using: `x.powi(-2)`
 
 error: exponentiation with integer powers can be computed more efficiently
-<<<<<<< HEAD
-  --> $DIR/floating_point_powf.rs:38:13
-=======
   --> $DIR/floating_point_powf.rs:43:13
->>>>>>> 1f92c9dc
    |
 LL |     let _ = x.powf(-2_147_483_648.0);
    |             ^^^^^^^^^^^^^^^^^^^^^^^^ help: consider using: `x.powi(-2_147_483_648)`
 
 error: exponentiation with integer powers can be computed more efficiently
-<<<<<<< HEAD
-  --> $DIR/floating_point_powf.rs:39:13
-=======
   --> $DIR/floating_point_powf.rs:44:13
->>>>>>> 1f92c9dc
    |
 LL |     let _ = x.powf(2_147_483_647.0);
    |             ^^^^^^^^^^^^^^^^^^^^^^^ help: consider using: `x.powi(2_147_483_647)`
 
-<<<<<<< HEAD
-error: aborting due to 27 previous errors
-=======
 error: aborting due to 31 previous errors
->>>>>>> 1f92c9dc
