#![warn(clippy::ptr_eq)]
#![no_std]
#![feature(lang_items)]

use core::panic::PanicInfo;

#[lang = "eh_personality"]
extern "C" fn eh_personality() {}

#[panic_handler]
fn panic(info: &PanicInfo) -> ! {
    loop {}
}

macro_rules! mac {
    ($a:expr, $b:expr) => {
        $a as *const _ as usize == $b as *const _ as usize
    };
}

macro_rules! another_mac {
    ($a:expr, $b:expr) => {
        $a as *const _ == $b as *const _
    };
}

fn main() {
    let a = &[1, 2, 3];
    let b = &[1, 2, 3];

    let _ = core::ptr::eq(a, b);
    //~^ ptr_eq
    let _ = core::ptr::eq(a, b);
    //~^ ptr_eq
<<<<<<< HEAD
    let _ = a.as_ptr() == b as *const _;
    let _ = a.as_ptr() == b.as_ptr();
=======
    let _ = core::ptr::eq(a.as_ptr(), b as *const _);
    //~^ ptr_eq
    let _ = core::ptr::eq(a.as_ptr(), b.as_ptr());
    //~^ ptr_eq
>>>>>>> f2feb0f1

    // Do not lint

    let _ = mac!(a, b);
    let _ = another_mac!(a, b);

    let a = &mut [1, 2, 3];
    let b = &mut [1, 2, 3];

    let _ = core::ptr::eq(a.as_mut_ptr(), b as *mut [i32] as *mut _);
    //~^ ptr_eq
    let _ = core::ptr::eq(a.as_mut_ptr(), b.as_mut_ptr());
    //~^ ptr_eq

    let _ = a == b;
    let _ = core::ptr::eq(a, b);
}<|MERGE_RESOLUTION|>--- conflicted
+++ resolved
@@ -32,15 +32,10 @@
     //~^ ptr_eq
     let _ = core::ptr::eq(a, b);
     //~^ ptr_eq
-<<<<<<< HEAD
-    let _ = a.as_ptr() == b as *const _;
-    let _ = a.as_ptr() == b.as_ptr();
-=======
     let _ = core::ptr::eq(a.as_ptr(), b as *const _);
     //~^ ptr_eq
     let _ = core::ptr::eq(a.as_ptr(), b.as_ptr());
     //~^ ptr_eq
->>>>>>> f2feb0f1
 
     // Do not lint
 
