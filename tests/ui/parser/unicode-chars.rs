fn main() {
    let y = 0;
    //~^ ERROR unknown start of token: \u{37e}
    //~^^ HELP Unicode character ';' (Greek Question Mark) looks like ';' (Semicolon), but it is not
<<<<<<< HEAD
        let x = 0;
    //~^ ERROR unknown start of token: \u{a0}
    //~^^ NOTE character appears 3 more times
    //~^^^ HELP Unicode character ' ' (No-Break Space) looks like ' ' (Space), but it is not
=======
        let x = 0;
    //~^ ERROR unknown start of token: \u{a0}
    //~^^ NOTE character appears 3 more times
    //~^^^ HELP Unicode character ' ' (No-Break Space) looks like ' ' (Space), but it is not
    let _ = 1 ⩵ 2;
    //~^ ERROR unknown start of token
    //~^^ HELP Unicode character '⩵' (Two Consecutive Equals Signs) looks like '==' (Double Equals Sign), but it is not
>>>>>>> 002dbbea
}<|MERGE_RESOLUTION|>--- conflicted
+++ resolved
@@ -2,12 +2,6 @@
     let y = 0;
     //~^ ERROR unknown start of token: \u{37e}
     //~^^ HELP Unicode character ';' (Greek Question Mark) looks like ';' (Semicolon), but it is not
-<<<<<<< HEAD
-        let x = 0;
-    //~^ ERROR unknown start of token: \u{a0}
-    //~^^ NOTE character appears 3 more times
-    //~^^^ HELP Unicode character ' ' (No-Break Space) looks like ' ' (Space), but it is not
-=======
         let x = 0;
     //~^ ERROR unknown start of token: \u{a0}
     //~^^ NOTE character appears 3 more times
@@ -15,5 +9,4 @@
     let _ = 1 ⩵ 2;
     //~^ ERROR unknown start of token
     //~^^ HELP Unicode character '⩵' (Two Consecutive Equals Signs) looks like '==' (Double Equals Sign), but it is not
->>>>>>> 002dbbea
 }